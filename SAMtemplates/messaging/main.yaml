--- conflicted
+++ resolved
@@ -84,10 +84,7 @@
               - kms:GenerateDataKey
               - kms:Decrypt
             Resource: !GetAtt NHSNotifyPrescriptionsSQSQueue.Arn
-<<<<<<< HEAD
-=======
 
->>>>>>> 2719d4f1
   WriteNHSNotifyPrescriptionsSQSQueuePolicy:
     Type: AWS::IAM::ManagedPolicy
     Properties:
@@ -103,10 +100,7 @@
               - kms:GenerateDataKey
               - kms:Decrypt
             Resource: !GetAtt NHSNotifyPrescriptionsSQSQueue.Arn
-<<<<<<< HEAD
-=======
 
->>>>>>> 2719d4f1
 Outputs:
   NHSNotifyPrescriptionsSQSQueueUrl:
     Description: The URL of the NHS Notify Prescriptions SQS Queue
