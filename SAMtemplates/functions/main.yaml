AWSTemplateFormatVersion: "2010-09-09"
Transform: AWS::Serverless-2016-10-31
Description: |
  PSU lambda functions and related resources

Globals:
  Function:
    Timeout: 50
    MemorySize: 256
    Architectures:
      - x86_64
    Runtime: nodejs20.x
    Environment:
      Variables:
        NODE_OPTIONS: "--enable-source-maps"
    Layers:
      - !Sub arn:aws:lambda:${AWS::Region}:580247275435:layer:LambdaInsightsExtension:49

Parameters:
  StackName:
    Type: String
    Default: none

  PrescriptionStatusUpdatesTableName:
    Type: String
    Default: none

  LogLevel:
    Type: String

  LogRetentionInDays:
    Type: Number

  EnableSplunk:
    Type: String

  VersionNumber:
    Type: String

  CommitId:
    Type: String

Resources:
  UpdatePrescriptionStatus:
    Type: AWS::Serverless::Function
    Properties:
      FunctionName: !Sub ${StackName}-UpdatePrescriptionStatus
      CodeUri: ../../packages
      Handler: updatePrescriptionStatus.handler
      Role: !GetAtt UpdatePrescriptionStatusResources.Outputs.LambdaRoleArn
      Environment:
        Variables:
          TABLE_NAME: !Ref PrescriptionStatusUpdatesTableName
          LOG_LEVEL: !Ref LogLevel
    Metadata:
      BuildMethod: esbuild
      BuildProperties:
        Minify: true
        Target: es2020
        Sourcemap: true
        tsconfig: updatePrescriptionStatus/tsconfig.json
        EntryPoints:
          - updatePrescriptionStatus/src/updatePrescriptionStatus.ts

  UpdatePrescriptionStatusResources:
    Type: AWS::Serverless::Application
    Properties:
      Location: lambda_resources.yaml
      Parameters:
        StackName: !Ref StackName
        LambdaName: !Sub ${StackName}-UpdatePrescriptionStatus
        LambdaArn: !Sub arn:aws:lambda:${AWS::Region}:${AWS::AccountId}:function:${StackName}-UpdatePrescriptionStatus
        IncludeAdditionalPolicies: true
        AdditionalPolicies: !Join
          - ","
          - - Fn::ImportValue: !Sub ${StackName}:tables:${PrescriptionStatusUpdatesTableName}:TableWritePolicyArn
        LogRetentionInDays: !Ref LogRetentionInDays
        CloudWatchKMSKeyId: !ImportValue account-resources:CloudwatchLogsKmsKeyArn
        EnableSplunk: !Ref EnableSplunk
        SplunkSubscriptionFilterRole: !ImportValue lambda-resources:SplunkSubscriptionFilterRole
        SplunkDeliveryStreamArn: !ImportValue lambda-resources:SplunkDeliveryStream

<<<<<<< HEAD
  StatusLambdaFunction:
    Type: AWS::Serverless::Function
    Properties:
      FunctionName: !Sub ${StackName}-statusLambda
      CodeUri: ../../packages
      Handler: statusLambda.handler
      Role: !GetAtt StatusLambdaFunctionResources.Outputs.LambdaRoleArn
      Environment:
        Variables:
          VERSION_NUMBER: !Ref VersionNumber
          COMMIT_ID: !Ref CommitId
=======
  GetStatusUpdates:
    Type: AWS::Serverless::Function
    Properties:
      FunctionName: !Sub ${StackName}-GetStatusUpdates
      CodeUri: ../../packages
      Handler: getStatusUpdates.handler
      Role: !GetAtt GetStatusUpdatesResources.Outputs.LambdaRoleArn
      Environment:
        Variables:
          TABLE_NAME: !Ref PrescriptionStatusUpdatesTableName
          LOG_LEVEL: !Ref LogLevel
>>>>>>> 51360657
    Metadata:
      BuildMethod: esbuild
      BuildProperties:
        Minify: true
        Target: es2020
        Sourcemap: true
<<<<<<< HEAD
        tsconfig: statusLambda/tsconfig.json
        EntryPoints:
          - statusLambda/src/statusLambda.ts

  StatusLambdaFunctionResources:
=======
        tsconfig: gsul/tsconfig.json
        EntryPoints:
          - gsul/src/getStatusUpdates.ts

  GetStatusUpdatesResources:
>>>>>>> 51360657
    Type: AWS::Serverless::Application
    Properties:
      Location: lambda_resources.yaml
      Parameters:
        StackName: !Ref StackName
<<<<<<< HEAD
        LambdaName: !Sub ${StackName}-statusLambda
        LambdaArn: !Sub arn:aws:lambda:${AWS::Region}:${AWS::AccountId}:function:${StackName}-statusLambda
        IncludeAdditionalPolicies: true
        AdditionalPolicies: !Join
          - ","
          - - !ImportValue account-resources:LambdaAccessSecretsPolicy
=======
        LambdaName: !Sub ${StackName}-GetStatusUpdates
        LambdaArn: !Sub arn:aws:lambda:${AWS::Region}:${AWS::AccountId}:function:${StackName}-GetStatusUpdates
        IncludeAdditionalPolicies: true
        AdditionalPolicies: !Join
          - ","
          - - Fn::ImportValue: !Sub ${StackName}:tables:${PrescriptionStatusUpdatesTableName}:TableReadPolicyArn
>>>>>>> 51360657
        LogRetentionInDays: !Ref LogRetentionInDays
        CloudWatchKMSKeyId: !ImportValue account-resources:CloudwatchLogsKmsKeyArn
        EnableSplunk: !Ref EnableSplunk
        SplunkSubscriptionFilterRole: !ImportValue lambda-resources:SplunkSubscriptionFilterRole
        SplunkDeliveryStreamArn: !ImportValue lambda-resources:SplunkDeliveryStream

Outputs:
  UpdatePrescriptionStatusFunctionName:
    Description: The function name of the UpdatePrescriptionStatus lambda
    Value: !Ref UpdatePrescriptionStatus

  UpdatePrescriptionStatusFunctionArn:
    Description: The function ARN of the UpdatePrescriptionStatus lambda
<<<<<<< HEAD
    Value: !GetAtt  UpdatePrescriptionStatus.Arn

  StatusLambdaFunctionName:
    Description: The function name of the Status lambda
    Value: !Ref  StatusLambdaFunction
  
  StatusLambdaFunctionArn:
    Description: The function ARN of the Status lambda
    Value: !GetAtt  StatusLambdaFunction.Arn
=======
    Value: !GetAtt UpdatePrescriptionStatus.Arn

  GetStatusUpdatesFunctionName:
    Description: The function name of the GetStatusUpdates lambda
    Value: !Ref GetStatusUpdates

  GetStatusUpdatesFunctionArn:
    Description: The function ARN of the GetStatusUpdates lambda
    Value: !GetAtt GetStatusUpdates.Arn
    Export:
      Name: !Sub ${StackName}:functions:GetStatusUpdates:FunctionArn
>>>>>>> 51360657
<|MERGE_RESOLUTION|>--- conflicted
+++ resolved
@@ -80,7 +80,45 @@
         SplunkSubscriptionFilterRole: !ImportValue lambda-resources:SplunkSubscriptionFilterRole
         SplunkDeliveryStreamArn: !ImportValue lambda-resources:SplunkDeliveryStream
 
-<<<<<<< HEAD
+  GetStatusUpdates:
+    Type: AWS::Serverless::Function
+    Properties:
+      FunctionName: !Sub ${StackName}-GetStatusUpdates
+      CodeUri: ../../packages
+      Handler: getStatusUpdates.handler
+      Role: !GetAtt GetStatusUpdatesResources.Outputs.LambdaRoleArn
+      Environment:
+        Variables:
+          TABLE_NAME: !Ref PrescriptionStatusUpdatesTableName
+          LOG_LEVEL: !Ref LogLevel
+    Metadata:
+      BuildMethod: esbuild
+      BuildProperties:
+        Minify: true
+        Target: es2020
+        Sourcemap: true
+        tsconfig: gsul/tsconfig.json
+        EntryPoints:
+          - gsul/src/getStatusUpdates.ts
+
+  GetStatusUpdatesResources:
+    Type: AWS::Serverless::Application
+    Properties:
+      Location: lambda_resources.yaml
+      Parameters:
+        StackName: !Ref StackName
+        LambdaName: !Sub ${StackName}-GetStatusUpdates
+        LambdaArn: !Sub arn:aws:lambda:${AWS::Region}:${AWS::AccountId}:function:${StackName}-GetStatusUpdates
+        IncludeAdditionalPolicies: true
+        AdditionalPolicies: !Join
+          - ","
+          - - Fn::ImportValue: !Sub ${StackName}:tables:${PrescriptionStatusUpdatesTableName}:TableReadPolicyArn
+        LogRetentionInDays: !Ref LogRetentionInDays
+        CloudWatchKMSKeyId: !ImportValue account-resources:CloudwatchLogsKmsKeyArn
+        EnableSplunk: !Ref EnableSplunk
+        SplunkSubscriptionFilterRole: !ImportValue lambda-resources:SplunkSubscriptionFilterRole
+        SplunkDeliveryStreamArn: !ImportValue lambda-resources:SplunkDeliveryStream
+
   StatusLambdaFunction:
     Type: AWS::Serverless::Function
     Properties:
@@ -92,58 +130,28 @@
         Variables:
           VERSION_NUMBER: !Ref VersionNumber
           COMMIT_ID: !Ref CommitId
-=======
-  GetStatusUpdates:
-    Type: AWS::Serverless::Function
-    Properties:
-      FunctionName: !Sub ${StackName}-GetStatusUpdates
-      CodeUri: ../../packages
-      Handler: getStatusUpdates.handler
-      Role: !GetAtt GetStatusUpdatesResources.Outputs.LambdaRoleArn
-      Environment:
-        Variables:
-          TABLE_NAME: !Ref PrescriptionStatusUpdatesTableName
-          LOG_LEVEL: !Ref LogLevel
->>>>>>> 51360657
     Metadata:
       BuildMethod: esbuild
       BuildProperties:
         Minify: true
         Target: es2020
         Sourcemap: true
-<<<<<<< HEAD
         tsconfig: statusLambda/tsconfig.json
         EntryPoints:
           - statusLambda/src/statusLambda.ts
 
   StatusLambdaFunctionResources:
-=======
-        tsconfig: gsul/tsconfig.json
-        EntryPoints:
-          - gsul/src/getStatusUpdates.ts
-
-  GetStatusUpdatesResources:
->>>>>>> 51360657
     Type: AWS::Serverless::Application
     Properties:
       Location: lambda_resources.yaml
       Parameters:
         StackName: !Ref StackName
-<<<<<<< HEAD
         LambdaName: !Sub ${StackName}-statusLambda
         LambdaArn: !Sub arn:aws:lambda:${AWS::Region}:${AWS::AccountId}:function:${StackName}-statusLambda
         IncludeAdditionalPolicies: true
         AdditionalPolicies: !Join
           - ","
           - - !ImportValue account-resources:LambdaAccessSecretsPolicy
-=======
-        LambdaName: !Sub ${StackName}-GetStatusUpdates
-        LambdaArn: !Sub arn:aws:lambda:${AWS::Region}:${AWS::AccountId}:function:${StackName}-GetStatusUpdates
-        IncludeAdditionalPolicies: true
-        AdditionalPolicies: !Join
-          - ","
-          - - Fn::ImportValue: !Sub ${StackName}:tables:${PrescriptionStatusUpdatesTableName}:TableReadPolicyArn
->>>>>>> 51360657
         LogRetentionInDays: !Ref LogRetentionInDays
         CloudWatchKMSKeyId: !ImportValue account-resources:CloudwatchLogsKmsKeyArn
         EnableSplunk: !Ref EnableSplunk
@@ -157,17 +165,6 @@
 
   UpdatePrescriptionStatusFunctionArn:
     Description: The function ARN of the UpdatePrescriptionStatus lambda
-<<<<<<< HEAD
-    Value: !GetAtt  UpdatePrescriptionStatus.Arn
-
-  StatusLambdaFunctionName:
-    Description: The function name of the Status lambda
-    Value: !Ref  StatusLambdaFunction
-  
-  StatusLambdaFunctionArn:
-    Description: The function ARN of the Status lambda
-    Value: !GetAtt  StatusLambdaFunction.Arn
-=======
     Value: !GetAtt UpdatePrescriptionStatus.Arn
 
   GetStatusUpdatesFunctionName:
@@ -179,4 +176,11 @@
     Value: !GetAtt GetStatusUpdates.Arn
     Export:
       Name: !Sub ${StackName}:functions:GetStatusUpdates:FunctionArn
->>>>>>> 51360657
+
+  StatusLambdaFunctionName:
+    Description: The function name of the Status lambda
+    Value: !Ref  StatusLambdaFunction
+  
+  StatusLambdaFunctionArn:
+    Description: The function ARN of the Status lambda
+    Value: !GetAtt  StatusLambdaFunction.Arn