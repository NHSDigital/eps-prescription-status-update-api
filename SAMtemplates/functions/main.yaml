--- conflicted
+++ resolved
@@ -387,12 +387,9 @@
           LOG_LEVEL: !Ref LogLevel
           NHS_NOTIFY_PRESCRIPTIONS_SQS_QUEUE_URL: !Ref NHSNotifyPrescriptionsSQSQueueUrl
           TABLE_NAME: !Ref PrescriptionNotificationStatesTableName
-<<<<<<< HEAD
           NHS_NOTIFY_ROUTING_ID: "b838b13c-f98c-4def-93f0-515d4e4f4ee1"
           NOTIFY_API_BASE_URL: "https://sandbox.api.service.nhs.uk/comms"
           API_KEY:  !Sub "{{resolve:secretsmanager:secrets-PSU-Notify-API-Key}}"
-=======
->>>>>>> 52f9e2fb
       Events:
         ScheduleEvent:
           Type: ScheduleV2
@@ -450,14 +447,8 @@
         Variables:
           LOG_LEVEL: !Ref LogLevel
           TABLE_NAME: !Ref PrescriptionNotificationStatesTableName
-<<<<<<< HEAD
-          APP_NAME: !Sub "{{resolve:secretsmanager:secrets-PSU-Notify-Application-Name}}"
-          API_KEY:  !Sub "{{resolve:secretsmanager:secrets-PSU-Notify-API-Key}}"
-
-=======
           APP_NAME_SECRET: account-resources-PSU-Notify-Application-Name
           API_KEY_SECRET:  account-resources-PSU-Notify-API-Key
->>>>>>> 52f9e2fb
     Metadata:
       BuildMethod: esbuild
       guard:
@@ -488,10 +479,7 @@
           - - Fn::ImportValue: !Sub ${StackName}:tables:${PrescriptionNotificationStatesTableName}:TableReadPolicyArn
             - Fn::ImportValue: !Sub ${StackName}:tables:${PrescriptionNotificationStatesTableName}:TableWritePolicyArn
             - Fn::ImportValue: !Sub ${StackName}:tables:UsePrescriptionNotificationStatesKMSKeyPolicyArn
-<<<<<<< HEAD
-=======
             - Fn::ImportValue: account-resources-GetNotifySecretsManagedPolicy
->>>>>>> 52f9e2fb
         LogRetentionInDays: !Ref LogRetentionInDays
         CloudWatchKMSKeyId: !ImportValue account-resources:CloudwatchLogsKmsKeyArn
         EnableSplunk: !Ref EnableSplunk
