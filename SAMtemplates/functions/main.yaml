--- conflicted
+++ resolved
@@ -92,12 +92,9 @@
           TABLE_NAME: !Ref PrescriptionStatusUpdatesTableName
           NHS_NOTIFY_PRESCRIPTIONS_SQS_QUEUE_URL: !Ref NHSNotifyPrescriptionsSQSQueueUrl
           SQS_SALT: !Sub "{{resolve:secretsmanager:${SQSSaltSecret}:SecretString:salt}}"
-<<<<<<< HEAD
           # ENABLED_SITE_ODS_CODES: !Ref EnabledSiteODSCodesParam
           # ENABLED_SYSTEMS: !Ref EnabledSystemsParam
           # BLOCKED_SITE_ODS_CODES: !Ref BlockedSiteODSCodesParam
-=======
->>>>>>> 8de71740
           LOG_LEVEL: !Ref LogLevel
           ENVIRONMENT: !Ref Environment
           TEST_PRESCRIPTIONS_1: "None"
