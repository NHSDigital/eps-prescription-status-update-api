AWSTemplateFormatVersion: "2010-09-09"
Transform: AWS::Serverless-2016-10-31
Description: |
  PSU API's and related resources

Parameters:
  StackName:
    Type: String
    Default: none

  EnableMutualTLS:
    Type: String

  TruststoreVersion:
    Type: String

  UpdatePrescriptionStatusStateMachineName:
    Type: String
    Default: none

  UpdatePrescriptionStatusStateMachineArn:
    Type: String
    Default: none

  Format1UpdatePrescriptionsStatusStateMachineName:
    Type: String
    Default: none

  Format1UpdatePrescriptionsStatusStateMachineArn:
    Type: String
    Default: none

  StatusFunctionName:
    Type: String
    Default: none

  StatusFunctionArn:
    Type: String
    Default: none

  CapabilityStatementFunctionName:
    Type: String
    Default: none

  CapabilityStatementFunctionArn:
    Type: String
    Default: none

  CheckPrescriptionStatusUpdatesFunctionName:
    Type: String
    Default: none

  CheckPrescriptionStatusUpdatesFunctionArn:
    Type: String
    Default: none

  LogRetentionInDays:
    Type: Number

  EnableSplunk:
    Type: String

Conditions:
  ShouldUseMutualTLS: !Equals
    - true
    - !Ref EnableMutualTLS

Resources:
  GenerateCertificate:
    Type: AWS::CertificateManager::Certificate
    Properties:
      ValidationMethod: DNS
      DomainName: !Join
        - .
        - - !Ref StackName
          - !ImportValue eps-route53-resources:EPS-domain
      DomainValidationOptions:
        - DomainName: !Join
            - .
            - - !Ref StackName
              - !ImportValue eps-route53-resources:EPS-domain
          HostedZoneId: !ImportValue eps-route53-resources:EPS-ZoneID

  RestApiGateway:
    Type: AWS::ApiGateway::RestApi
    Properties:
      Name: !Sub ${StackName}-apigw
      DisableExecuteApiEndpoint: !If
        - ShouldUseMutualTLS
        - true
        - !Ref AWS::NoValue
      EndpointConfiguration:
        Types:
          - REGIONAL

  RestApiDomain:
    Type: AWS::ApiGateway::DomainName
    Properties:
      DomainName: !Join
        - .
        - - !Ref StackName
          - !ImportValue eps-route53-resources:EPS-domain
      RegionalCertificateArn: !Ref GenerateCertificate
      EndpointConfiguration:
        Types:
          - REGIONAL
      SecurityPolicy: TLS_1_2
      MutualTlsAuthentication:
        TruststoreUri: !If
          - ShouldUseMutualTLS
          - !Join
            - /
            - - s3:/
              - !Select
                - 5
                - !Split
                  - ":"
                  - !ImportValue account-resources:TrustStoreBucket
              - psu-truststore.pem
          - !Ref AWS::NoValue
        TruststoreVersion: !If
          - ShouldUseMutualTLS
          - !Ref TruststoreVersion
          - !Ref AWS::NoValue

  RestApiRecordSet:
    Type: AWS::Route53::RecordSet
    Properties:
      Name: !Join
        - .
        - - !Ref StackName
          - !ImportValue eps-route53-resources:EPS-domain
      Type: A
      HostedZoneId: !ImportValue eps-route53-resources:EPS-ZoneID
      AliasTarget:
        DNSName: !GetAtt RestApiDomain.RegionalDomainName
        HostedZoneId: !GetAtt RestApiDomain.RegionalHostedZoneId

  UpdatePrescriptionStatusMethod:
    Type: AWS::ApiGateway::Method
    Properties:
      RestApiId: !Ref RestApiGateway
      ResourceId: !GetAtt RestApiGateway.RootResourceId
      HttpMethod: POST
      AuthorizationType: NONE
      Integration:
        Type: AWS
        Credentials: !GetAtt RestApiGatewayResources.Outputs.ApiGwRoleArn
        IntegrationHttpMethod: POST
        Uri: !Sub arn:aws:apigateway:${AWS::Region}:states:action/StartSyncExecution
        PassthroughBehavior: WHEN_NO_MATCH
        RequestTemplates:
          application/json: !Sub
            - |-
              ## Velocity Template used for API Gateway request mapping template
              ## "@@" is used here as a placeholder for '"' to avoid using escape characters.

              #set($includeHeaders = true)
              #set($includeQueryString = true)
              #set($includePath = true)
              #set($requestContext = '')

              #set($inputString = '')
              #set($allParams = $input.params())
              #set($allParams.header.apigw-request-id = $context.requestId)
              {
                  "stateMachineArn": "${stateMachineArn}",

                  #set($inputString = "$inputString,@@body@@: $input.body")

                  #if ($includeHeaders)
                      #set($inputString = "$inputString, @@headers@@:{")
                      #foreach($paramName in $allParams.header.keySet())
                          #set($inputString = "$inputString @@$paramName@@: @@$util.escapeJavaScript($allParams.header.get($paramName))@@")
                          #if($foreach.hasNext)
                              #set($inputString = "$inputString,")
                          #end
                      #end
                      #set($inputString = "$inputString }")

                  #end

                  #if ($includeQueryString)
                      #set($inputString = "$inputString, @@querystring@@:{")
                      #foreach($paramName in $allParams.querystring.keySet())
                          #set($inputString = "$inputString @@$paramName@@: @@$util.escapeJavaScript($allParams.querystring.get($paramName))@@")
                          #if($foreach.hasNext)
                              #set($inputString = "$inputString,")
                          #end
                      #end
                      #set($inputString = "$inputString }")
                  #end

                  #if ($includePath)
                      #set($inputString = "$inputString, @@path@@:{")
                      #foreach($paramName in $allParams.path.keySet())
                          #set($inputString = "$inputString @@$paramName@@: @@$util.escapeJavaScript($allParams.path.get($paramName))@@")
                          #if($foreach.hasNext)
                              #set($inputString = "$inputString,")
                          #end
                      #end
                      #set($inputString = "$inputString }")
                  #end

                  ## Check if the request context should be included as part of the execution input
                  #if($requestContext && !$requestContext.empty)
                      #set($inputString = "$inputString,")
                      #set($inputString = "$inputString @@requestContext@@: $requestContext")
                  #end

                  #set($inputString = "$inputString}")
                  #set($inputString = $inputString.replaceAll("@@",'"'))
                  #set($len = $inputString.length() - 1)
                  "input": "{$util.escapeJavaScript($inputString.substring(1,$len))}"
              }
            - stateMachineArn: !Ref UpdatePrescriptionStatusStateMachineArn
          application/fhir+json: !Sub
            - |-
              ## Velocity Template used for API Gateway request mapping template
              ## "@@" is used here as a placeholder for '"' to avoid using escape characters.

              #set($includeHeaders = true)
              #set($includeQueryString = true)
              #set($includePath = true)
              #set($requestContext = '')

              #set($inputString = '')
              #set($allParams = $input.params())
              #set($allParams.header.apigw-request-id = $context.requestId)
              {
                  "stateMachineArn": "${stateMachineArn}",

                  #set($inputString = "$inputString,@@body@@: $input.body")

                  #if ($includeHeaders)
                      #set($inputString = "$inputString, @@headers@@:{")
                      #foreach($paramName in $allParams.header.keySet())
                          #set($inputString = "$inputString @@$paramName@@: @@$util.escapeJavaScript($allParams.header.get($paramName))@@")
                          #if($foreach.hasNext)
                              #set($inputString = "$inputString,")
                          #end
                      #end
                      #set($inputString = "$inputString }")

                  #end

                  #if ($includeQueryString)
                      #set($inputString = "$inputString, @@querystring@@:{")
                      #foreach($paramName in $allParams.querystring.keySet())
                          #set($inputString = "$inputString @@$paramName@@: @@$util.escapeJavaScript($allParams.querystring.get($paramName))@@")
                          #if($foreach.hasNext)
                              #set($inputString = "$inputString,")
                          #end
                      #end
                      #set($inputString = "$inputString }")
                  #end

                  #if ($includePath)
                      #set($inputString = "$inputString, @@path@@:{")
                      #foreach($paramName in $allParams.path.keySet())
                          #set($inputString = "$inputString @@$paramName@@: @@$util.escapeJavaScript($allParams.path.get($paramName))@@")
                          #if($foreach.hasNext)
                              #set($inputString = "$inputString,")
                          #end
                      #end
                      #set($inputString = "$inputString }")
                  #end

                  ## Check if the request context should be included as part of the execution input
                  #if($requestContext && !$requestContext.empty)
                      #set($inputString = "$inputString,")
                      #set($inputString = "$inputString @@requestContext@@: $requestContext")
                  #end

                  #set($inputString = "$inputString}")
                  #set($inputString = $inputString.replaceAll("@@",'"'))
                  #set($len = $inputString.length() - 1)
                  "input": "{$util.escapeJavaScript($inputString.substring(1,$len))}"
              }
            - stateMachineArn: !Ref UpdatePrescriptionStatusStateMachineArn
        IntegrationResponses:
          - StatusCode: 200
            ResponseTemplates:
              application/json: |-
                #set($payload = $util.parseJson($input.path('$.output')))
                #set($context.responseOverride.status = $payload.Payload.statusCode)
                #set($allHeaders = $payload.Payload.headers)
                #foreach($headerName in $allHeaders.keySet())
                    #set($context.responseOverride.header[$headerName] = $allHeaders.get($headerName))
                #end
                $payload.Payload.body
          - StatusCode: 400
            SelectionPattern: ^4\d{2}.*
            ResponseTemplates:
              application/json: |-
                #set($context.responseOverride.header["Content-Type"] ="application/fhir+json")
                {"resourceType":"OperationOutcome","issue": [{"severity":"error","code":"processing","diagnostics":"System error"}]}
          - StatusCode: 500
            SelectionPattern: ^5\d{2}.*
            ResponseTemplates:
              application/json: |-
                #set($context.responseOverride.header["Content-Type"] ="application/fhir+json")
                {"resourceType":"OperationOutcome","issue": [{"severity":"error","code":"processing","diagnostics":"System error"}]}

      MethodResponses:
        - StatusCode: "200"
        - StatusCode: "400"
        - StatusCode: "500"

  Format1UpdatePrescriptionStatusMethodResource:
    Type: AWS::ApiGateway::Resource
    Properties:
      RestApiId: !Ref RestApiGateway
      ParentId: !GetAtt RestApiGateway.RootResourceId
      PathPart: format-1

  Format1UpdatePrescriptionStatusMethod:
    Type: AWS::ApiGateway::Method
    Properties:
      RestApiId: !Ref RestApiGateway
      ResourceId: !Ref Format1UpdatePrescriptionStatusMethodResource
      HttpMethod: POST
      AuthorizationType: NONE
      Integration:
        Type: AWS
        Credentials: !GetAtt RestApiGatewayResources.Outputs.ApiGwRoleArn
        IntegrationHttpMethod: POST
        Uri: !Sub arn:aws:apigateway:${AWS::Region}:states:action/StartSyncExecution
        PassthroughBehavior: WHEN_NO_MATCH
        RequestTemplates:
          application/json: !Sub
            - |-
              ## Velocity Template used for API Gateway request mapping template
              ## "@@" is used here as a placeholder for '"' to avoid using escape characters.

              #set($includeHeaders = true)
              #set($includeQueryString = true)
              #set($includePath = true)
              #set($requestContext = '')

              #set($inputString = '')
              #set($allParams = $input.params())
              #set($allParams.header.apigw-request-id = $context.requestId)
              {
                  "stateMachineArn": "${stateMachineArn}",

                  #set($inputString = "$inputString,@@body@@: $input.body")

                  #if ($includeHeaders)
                      #set($inputString = "$inputString, @@headers@@:{")
                      #foreach($paramName in $allParams.header.keySet())
                          #set($inputString = "$inputString @@$paramName@@: @@$util.escapeJavaScript($allParams.header.get($paramName))@@")
                          #if($foreach.hasNext)
                              #set($inputString = "$inputString,")
                          #end
                      #end
                      #set($inputString = "$inputString }")

                  #end

                  #if ($includeQueryString)
                      #set($inputString = "$inputString, @@querystring@@:{")
                      #foreach($paramName in $allParams.querystring.keySet())
                          #set($inputString = "$inputString @@$paramName@@: @@$util.escapeJavaScript($allParams.querystring.get($paramName))@@")
                          #if($foreach.hasNext)
                              #set($inputString = "$inputString,")
                          #end
                      #end
                      #set($inputString = "$inputString }")
                  #end

                  #if ($includePath)
                      #set($inputString = "$inputString, @@path@@:{")
                      #foreach($paramName in $allParams.path.keySet())
                          #set($inputString = "$inputString @@$paramName@@: @@$util.escapeJavaScript($allParams.path.get($paramName))@@")
                          #if($foreach.hasNext)
                              #set($inputString = "$inputString,")
                          #end
                      #end
                      #set($inputString = "$inputString }")
                  #end

                  ## Check if the request context should be included as part of the execution input
                  #if($requestContext && !$requestContext.empty)
                      #set($inputString = "$inputString,")
                      #set($inputString = "$inputString @@requestContext@@: $requestContext")
                  #end

                  #set($inputString = "$inputString}")
                  #set($inputString = $inputString.replaceAll("@@",'"'))
                  #set($len = $inputString.length() - 1)
                  "input": "{$util.escapeJavaScript($inputString.substring(1,$len))}"
              }
            - stateMachineArn: !Ref Format1UpdatePrescriptionsStatusStateMachineArn
        IntegrationResponses:
          - StatusCode: 200
            ResponseTemplates:
              application/json: |-
                #set($payload = $util.parseJson($input.path('$.output')))
                #set($context.responseOverride.status = $payload.Payload.statusCode)
                #set($allHeaders = $payload.Payload.headers)
                #foreach($headerName in $allHeaders.keySet())
                    #set($context.responseOverride.header[$headerName] = $allHeaders.get($headerName))
                #end
                $payload.Payload.body
          - StatusCode: 400
            SelectionPattern: ^4\d{2}.*
            ResponseTemplates:
              application/json: |-
                #set($context.responseOverride.header["Content-Type"] ="application/fhir+json")
                {"resourceType":"OperationOutcome","issue": [{"severity":"error","code":"processing","diagnostics":"System error"}]}
          - StatusCode: 500
            SelectionPattern: ^5\d{2}.*
            ResponseTemplates:
              application/json: |-
                #set($context.responseOverride.header["Content-Type"] ="application/fhir+json")
                {"resourceType":"OperationOutcome","issue": [{"severity":"error","code":"processing","diagnostics":"System error"}]}

      MethodResponses:
        - StatusCode: "200"
        - StatusCode: "400"
        - StatusCode: "500"

  StatusLambdaMethodResource:
    Type: AWS::ApiGateway::Resource
    Properties:
      RestApiId: !Ref RestApiGateway
      ParentId: !GetAtt RestApiGateway.RootResourceId
      PathPart: _status

  StatusLambdaMethod:
    Type: AWS::ApiGateway::Method
    Properties:
      RestApiId: !Ref RestApiGateway
      ResourceId: !Ref StatusLambdaMethodResource
      HttpMethod: GET
      AuthorizationType: NONE
      Integration:
        Type: AWS_PROXY
        Credentials: !GetAtt RestApiGatewayResources.Outputs.ApiGwRoleArn
        IntegrationHttpMethod: POST
        Uri: !Sub arn:aws:apigateway:${AWS::Region}:lambda:path/2015-03-31/functions/${StatusFunctionArn}/invocations

  CapabilityStatementResource:
    Type: AWS::ApiGateway::Resource
    Properties:
      RestApiId: !Ref RestApiGateway
      ParentId: !GetAtt RestApiGateway.RootResourceId
      PathPart: metadata

  CapabilityStatementMethod:
    Type: AWS::ApiGateway::Method
    Properties:
      RestApiId: !Ref RestApiGateway
      ResourceId: !Ref CapabilityStatementResource
      HttpMethod: GET
      AuthorizationType: NONE
      Integration:
        Type: AWS_PROXY
        Credentials: !GetAtt RestApiGatewayResources.Outputs.ApiGwRoleArn
        IntegrationHttpMethod: POST
        Uri: !Sub arn:aws:apigateway:${AWS::Region}:lambda:path/2015-03-31/functions/${CapabilityStatementFunctionArn}/invocations

  CheckPrescriptionStatusUpdatesResource:
    Type: AWS::ApiGateway::Resource
    Properties:
      RestApiId: !Ref RestApiGateway
      ParentId: !GetAtt RestApiGateway.RootResourceId
      PathPart: checkprescriptionstatusupdates

  CheckPrescriptionStatusUpdatesMethod:
    Type: AWS::ApiGateway::Method
    Properties:
      RestApiId: !Ref RestApiGateway
      ResourceId: !Ref CheckPrescriptionStatusUpdatesResource
      HttpMethod: GET
      AuthorizationType: NONE
      Integration:
        Type: AWS_PROXY
        Credentials: !GetAtt RestApiGatewayResources.Outputs.ApiGwRoleArn
        IntegrationHttpMethod: POST
        Uri: !Sub arn:aws:apigateway:${AWS::Region}:lambda:path/2015-03-31/functions/${CheckPrescriptionStatusUpdatesFunctionArn}/invocations

  # *********************************************************************
  # if you add a new endpoint, then change the name of this resource
  # also need to change it in RestApiGatewayStage.Properties.DeploymentId
  # *********************************************************************
  RestApiGatewayDeploymentV1d:
    Type: AWS::ApiGateway::Deployment
    DependsOn:
      # see note above if you add something in here when you add a new endpoint
      - UpdatePrescriptionStatusMethod
      - StatusLambdaMethod
      - CapabilityStatementMethod
<<<<<<< HEAD
      - CheckPrescriptionStatusUpdatesMethod
=======
      - Format1UpdatePrescriptionStatusMethod
>>>>>>> 74cb9213
      # see note above if you add something in here when you add a new endpoint
    Properties:
      RestApiId: !Ref RestApiGateway

  RestApiGatewayStage:
    Type: AWS::ApiGateway::Stage
    Properties:
      RestApiId: !Ref RestApiGateway
      DeploymentId: !Ref RestApiGatewayDeploymentV1d
      StageName: prod
      TracingEnabled: true
      AccessLogSetting:
        DestinationArn: !GetAtt RestApiGatewayResources.Outputs.ApiGwAccessLogsArn
        Format: '{ "requestTime": "$context.requestTime", "apiId": "$context.apiId", "accountId": "$context.accountId", "resourcePath": "$context.resourcePath", "stage": "$context.stage", "requestId": "$context.requestId", "extendedRequestId": "$context.extendedRequestId", "status": "$context.status", "httpMethod": "$context.httpMethod", "protocol": "$context.protocol", "path": "$context.path", "responseLatency": "$context.responseLatency", "responseLength": "$context.responseLength", "domainName": "$context.domainName", "identity": { "sourceIp": "$context.identity.sourceIp", "userAgent": "$context.identity.userAgent", "clientCert":{ "subjectDN": "$context.identity.clientCert.subjectDN", "issuerDN": "$context.identity.clientCert.issuerDN", "serialNumber": "$context.identity.clientCert.serialNumber", "validityNotBefore": "$context.identity.clientCert.validity.notBefore", "validityNotAfter": "$context.identity.clientCert.validity.notAfter" }}, "integration":{ "error": "$context.integration.error", "integrationStatus": "$context.integration.integrationStatus", "latency": "$context.integration.latency", "requestId": "$context.integration.requestId", "status": "$context.integration.status" }}'

  RestApiDomainMapping:
    Type: AWS::ApiGateway::BasePathMapping
    Properties:
      DomainName: !Ref RestApiDomain
      RestApiId: !Ref RestApiGateway
      Stage: !Ref RestApiGatewayStage

  RestApiGatewayResources:
    Type: AWS::Serverless::Application
    Properties:
      Location: api_resources.yaml
      Parameters:
        AdditionalPolicies: !Join
          - ","
          - - Fn::ImportValue: !Sub ${StackName}:state-machines:${UpdatePrescriptionStatusStateMachineName}:ExecuteStateMachinePolicy
            - Fn::ImportValue: !Sub ${StackName}:functions:${StatusFunctionName}:ExecuteLambdaPolicyArn
            - Fn::ImportValue: !Sub ${StackName}:functions:${CapabilityStatementFunctionName}:ExecuteLambdaPolicyArn
<<<<<<< HEAD
            - Fn::ImportValue: !Sub ${StackName}:functions:${CheckPrescriptionStatusUpdatesFunctionName}:ExecuteLambdaPolicyArn
=======
            - Fn::ImportValue: !Sub ${StackName}:state-machines:${Format1UpdatePrescriptionsStatusStateMachineName}:ExecuteStateMachinePolicy
>>>>>>> 74cb9213
        ApiName: !Sub ${StackName}-apigw
        LogRetentionInDays: !Ref LogRetentionInDays
        EnableSplunk: !Ref EnableSplunk<|MERGE_RESOLUTION|>--- conflicted
+++ resolved
@@ -492,11 +492,8 @@
       - UpdatePrescriptionStatusMethod
       - StatusLambdaMethod
       - CapabilityStatementMethod
-<<<<<<< HEAD
+      - Format1UpdatePrescriptionStatusMethod
       - CheckPrescriptionStatusUpdatesMethod
-=======
-      - Format1UpdatePrescriptionStatusMethod
->>>>>>> 74cb9213
       # see note above if you add something in here when you add a new endpoint
     Properties:
       RestApiId: !Ref RestApiGateway
@@ -529,11 +526,8 @@
           - - Fn::ImportValue: !Sub ${StackName}:state-machines:${UpdatePrescriptionStatusStateMachineName}:ExecuteStateMachinePolicy
             - Fn::ImportValue: !Sub ${StackName}:functions:${StatusFunctionName}:ExecuteLambdaPolicyArn
             - Fn::ImportValue: !Sub ${StackName}:functions:${CapabilityStatementFunctionName}:ExecuteLambdaPolicyArn
-<<<<<<< HEAD
+            - Fn::ImportValue: !Sub ${StackName}:state-machines:${Format1UpdatePrescriptionsStatusStateMachineName}:ExecuteStateMachinePolicy
             - Fn::ImportValue: !Sub ${StackName}:functions:${CheckPrescriptionStatusUpdatesFunctionName}:ExecuteLambdaPolicyArn
-=======
-            - Fn::ImportValue: !Sub ${StackName}:state-machines:${Format1UpdatePrescriptionsStatusStateMachineName}:ExecuteStateMachinePolicy
->>>>>>> 74cb9213
         ApiName: !Sub ${StackName}-apigw
         LogRetentionInDays: !Ref LogRetentionInDays
         EnableSplunk: !Ref EnableSplunk