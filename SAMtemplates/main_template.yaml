--- conflicted
+++ resolved
@@ -12,24 +12,13 @@
   EnableMutualTLS:
     Type: String
     Default: false
-<<<<<<< HEAD
     AllowedValues: [true, false]
 
   EnableSplunk:
     Type: String
     Default: false
     AllowedValues: [true, false]
-  
-=======
-    AllowedValues:
-      - true
-      - false
-
-  TruststoreVersion:
-    Type: String
-    Default: none
-
->>>>>>> f315974f
+
   LogLevel:
     Type: String
     Default: INFO
