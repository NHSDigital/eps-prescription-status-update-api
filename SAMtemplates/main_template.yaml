--- conflicted
+++ resolved
@@ -151,11 +151,7 @@
       Parameters:
         StackName: !Ref AWS::StackName
         PrescriptionStatusUpdatesTableName: !GetAtt Tables.Outputs.PrescriptionStatusUpdatesTableName
-<<<<<<< HEAD
-        PrescriptionNotificationStateTableName: !GetAtt Tables.Outputs.PrescriptionNotificationStateTableName
-=======
-        # PrescriptionNotificationStatesTableName: !GetAtt Tables.Outputs.PrescriptionNotificationStatesTableName
->>>>>>> 663d59c2
+        PrescriptionNotificationStatesTableName: !GetAtt Tables.Outputs.PrescriptionNotificationStatesTableName
         NHSNotifyPrescriptionsSQSQueueUrl: !GetAtt Messaging.Outputs.NHSNotifyPrescriptionsSQSQueueUrl
         SQSSaltSecret: !GetAtt Secrets.Outputs.SQSSaltSecret
         EnabledSiteODSCodesParam: !GetAtt Parameters.Outputs.EnabledSiteODSCodesParameterName
