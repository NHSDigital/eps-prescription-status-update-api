AWSTemplateFormatVersion: '2010-09-09'
Transform: AWS::Serverless-2016-10-31
<<<<<<< HEAD
Description: >
  prescription status update api

# More info about Globals: https://github.com/awslabs/serverless-application-model/blob/master/docs/globals.rst
Globals:
  Function:
    Timeout: 50
    MemorySize: 256
    Architectures:
      - x86_64
    Runtime: nodejs20.x
    Environment:
      Variables:
        NODE_OPTIONS: --enable-source-maps
    Layers:
      - !Sub "arn:aws:lambda:${AWS::Region}:580247275435:layer:LambdaInsightsExtension:49"
=======
Description: |
  PSU resources
>>>>>>> 2ae539d9

# Params passed from the Makefile
Parameters:
<<<<<<< HEAD
  TruststoreVersion:
    Type: String
    Description: TruststoreVersion
    Default: none
=======
>>>>>>> 2ae539d9
  EnableMutualTLS:
    Type: String
    Default: false
    AllowedValues:
      - true
      - false
  
  TruststoreVersion:
    Type: String
<<<<<<< HEAD
    Description: Whether to use splunk
    Default: false
    AllowedValues: [true, false]
  LogRetentionDays:
=======
    Default: none
  
  LogLevel:
    Type: String
    Default: INFO
  
  LogRetentionInDays:
>>>>>>> 2ae539d9
    Type: Number
    Default: 30
    AllowedValues:
      - 1
      - 3
      - 5
      - 7
      - 14
      - 30
      - 60
      - 90
      - 120
      - 150
      - 180
      - 365
      - 400
      - 545
      - 731
      - 1096
      - 1827
      - 2192
      - 2557
      - 2922
      - 3288
      - 3653
  
  EnableSplunk:
    Type: String
    Default: false
    AllowedValues:
      - true
      - false

Resources:
  Tables:
    Type: AWS::Serverless::Application
    Properties:
      Location: tables/main.yaml
      Parameters:
<<<<<<< HEAD
        CloudWatchKMSKey: !ImportValue account-resources:CloudwatchLogsKmsKeyArn
        SplunkSubscriptionFilterRole: !ImportValue lambda-resources:SplunkSubscriptionFilterRole
        SplunkDeliveryStream: !ImportValue lambda-resources:SplunkDeliveryStream
        EnableSplunk: !Ref EnableSplunk
        LambdaName: !Sub "${AWS::StackName}-UpdatePrescriptionStatus"
        LogRetentionDays: !Ref LogRetentionDays
  UpdatePrescriptionStatus:
    Type: AWS::Serverless::Function
    Properties:
      FunctionName: !Sub "${AWS::StackName}-UpdatePrescriptionStatus"
      CodeUri: ../packages
      Handler: "updatePrescriptionStatus.handler"
      Role: !GetAtt UpdatePrescriptionStatusResources.Outputs.LambdaRoleArn
      Environment:
        Variables:
          TABLE_NAME: !Sub "${AWS::StackName}-PrescriptionStatusUpdates"
      Events:
        updatePrescriptionStatus:
          Type: HttpApi
          Properties:
            ApiId: !Ref HttpApiGateway
            Path: /
            Method: post
    Metadata: # Manage esbuild properties
      BuildMethod: esbuild
      BuildProperties:
        Minify: true
        Target: "es2020"
        Sourcemap: true
        tsconfig: updatePrescriptionStatus/tsconfig.json
        EntryPoints:
          - updatePrescriptionStatus/src/updatePrescriptionStatus.ts
  # Prescription Status Updates table
  PrescriptionStatusUpdatesTable:
    Type: "AWS::DynamoDB::Table"
    Properties:
      TableName: !Sub "${AWS::StackName}-PrescriptionStatusUpdates"
      AttributeDefinitions:
        - AttributeName: "RequestID"
          AttributeType: "S"
        - AttributeName: "PrescriptionID"
          AttributeType: "S"
        - AttributeName: "PatientNHSNumber"
          AttributeType: "S"
        - AttributeName: "PharmacyODSCode"
          AttributeType: "S"
      KeySchema:
        - AttributeName: "RequestID"
          KeyType: "HASH"
        - AttributeName: "PrescriptionID"
          KeyType: "RANGE"
      ProvisionedThroughput:
        ReadCapacityUnits: "5"
        WriteCapacityUnits: "5"
      GlobalSecondaryIndexes:
        - IndexName: "RequestIDIndex"
          KeySchema:
            - AttributeName: "RequestID"
              KeyType: "HASH"
            - AttributeName: "PrescriptionID"
              KeyType: "RANGE"
          Projection:
            NonKeyAttributes:
              - "PatientNHSNumber"
              - "PharmacyODSCode"
              - "TaskID"
              - "LineItemID"
              - "TerminalStatus"
              - "RequestMessage"
            ProjectionType: "INCLUDE"
          ProvisionedThroughput:
            ReadCapacityUnits: "5"
            WriteCapacityUnits: "5"
        - IndexName: "PrescriptionIDIndex"
          KeySchema:
            - AttributeName: "PrescriptionID"
              KeyType: "HASH"
            - AttributeName: "PatientNHSNumber"
              KeyType: "RANGE"
          Projection:
            NonKeyAttributes:
              - "PharmacyODSCode"
              - "TaskID"
              - "LineItemID"
              - "TerminalStatus"
              - "RequestID"
              - "RequestMessage"
            ProjectionType: "INCLUDE"
          ProvisionedThroughput:
            ReadCapacityUnits: "5"
            WriteCapacityUnits: "5"
        - IndexName: "PatientNHSNumberIndex"
          KeySchema:
            - AttributeName: "PatientNHSNumber"
              KeyType: "HASH"
            - AttributeName: "PrescriptionID"
              KeyType: "RANGE"
          Projection:
            NonKeyAttributes:
              - "PharmacyODSCode"
              - "TaskID"
              - "LineItemID"
              - "TerminalStatus"
              - "RequestID"
              - "RequestMessage"
            ProjectionType: "INCLUDE"
          ProvisionedThroughput:
            ReadCapacityUnits: "5"
            WriteCapacityUnits: "5"
        - IndexName: "PharmacyODSCodeIndex"
          KeySchema:
            - AttributeName: "PharmacyODSCode"
              KeyType: "HASH"
            - AttributeName: "PrescriptionID"
              KeyType: "RANGE"
          Projection:
            NonKeyAttributes:
              - "PatientNHSNumber"
              - "TaskID"
              - "LineItemID"
              - "TerminalStatus"
              - "RequestID"
              - "RequestMessage"
            ProjectionType: "INCLUDE"
          ProvisionedThroughput:
            ReadCapacityUnits: "5"
            WriteCapacityUnits: "5"
  DynamoDBReadPolicy:
    Type: AWS::IAM::ManagedPolicy
    Properties:
      Roles:
        - !GetAtt UpdatePrescriptionStatusResources.Outputs.LambdaRoleName
      PolicyDocument:
        Version: "2012-10-17"
        Statement:
          - Effect: Allow
            Action:
              - dynamodb:GetItem
              - dynamodb:Scan
              - dynamodb:Query
              - dynamodb:BatchGetItem
              - dynamodb:DescribeTable
              - dynamodb:GetRecords
              - dynamodb:ListTables
            Resource:
              - !GetAtt PrescriptionStatusUpdatesTable.Arn
              - !Join [
                  "",
                  [!GetAtt PrescriptionStatusUpdatesTable.Arn, "/index/*"],
                ]
  DynamoDBWritePolicy:
    Type: AWS::IAM::ManagedPolicy
    Properties:
      Roles:
        - !GetAtt UpdatePrescriptionStatusResources.Outputs.LambdaRoleName
      PolicyDocument:
        Version: "2012-10-17"
        Statement:
          - Effect: Allow
            Action:
              - dynamodb:BatchWriteItem
              - dynamodb:DeleteItem
              - dynamodb:PutItem
              - dynamodb:UpdateItem
            Resource:
              - !GetAtt PrescriptionStatusUpdatesTable.Arn
              - !Join [
                  "",
                  [!GetAtt PrescriptionStatusUpdatesTable.Arn, "/index/*"],
                ]

  # TLS cert for custom domain
  GenerateCertificate:
    Type: AWS::CertificateManager::Certificate
    Properties:
      ValidationMethod: DNS
      DomainName:
        Fn::Join:
          - "."
          - - !Ref "AWS::StackName"
            - Fn::ImportValue: eps-route53-resources:EPS-domain
      DomainValidationOptions:
        - DomainName:
            Fn::Join:
              - "."
              - - !Ref "AWS::StackName"
                - Fn::ImportValue: eps-route53-resources:EPS-domain
          HostedZoneId:
            Fn::ImportValue: eps-route53-resources:EPS-ZoneID

  # Http api
  HttpApiGateway:
    Type: AWS::Serverless::HttpApi
=======
        StackName: !Ref AWS::StackName
  
  Apis:
    Type: AWS::Serverless::Application
>>>>>>> 2ae539d9
    Properties:
      Location: apis/main.yaml
      Parameters:
        StackName: !Ref AWS::StackName
        EnableMutualTLS: !Ref EnableMutualTLS
        TruststoreVersion: !Ref TruststoreVersion
        UpdatePrescriptionStatusStateMachineName: !GetAtt StateMachines.Outputs.UpdatePrescriptionStatusStateMachineName
        UpdatePrescriptionStatusStateMachineArn: !GetAtt StateMachines.Outputs.UpdatePrescriptionStatusStateMachineArn
        LogRetentionInDays: !Ref LogRetentionInDays
        EnableSplunk: !Ref EnableSplunk
  
  Functions:
    Type: AWS::Serverless::Application
    Properties:
      Location: functions/main.yaml
      Parameters:
        StackName: !Ref AWS::StackName
        PrescriptionStatusUpdatesTableName: !GetAtt Tables.Outputs.PrescriptionStatusUpdatesTableName
        LogLevel: !Ref LogLevel
        LogRetentionInDays: !Ref LogRetentionInDays
        EnableSplunk: !Ref EnableSplunk
  
  StateMachines:
    Type: AWS::Serverless::Application
    Properties:
      Location: state_machines/main.yaml
      Parameters:
        StackName: !Ref AWS::StackName
        UpdatePrescriptionStatusFunctionName: !GetAtt Functions.Outputs.UpdatePrescriptionStatusFunctionName
        UpdatePrescriptionStatusFunctionArn: !GetAtt Functions.Outputs.UpdatePrescriptionStatusFunctionArn
        LogRetentionInDays: !Ref LogRetentionInDays
        EnableSplunk: !Ref EnableSplunk<|MERGE_RESOLUTION|>--- conflicted
+++ resolved
@@ -1,59 +1,24 @@
 AWSTemplateFormatVersion: '2010-09-09'
 Transform: AWS::Serverless-2016-10-31
-<<<<<<< HEAD
-Description: >
-  prescription status update api
-
-# More info about Globals: https://github.com/awslabs/serverless-application-model/blob/master/docs/globals.rst
-Globals:
-  Function:
-    Timeout: 50
-    MemorySize: 256
-    Architectures:
-      - x86_64
-    Runtime: nodejs20.x
-    Environment:
-      Variables:
-        NODE_OPTIONS: --enable-source-maps
-    Layers:
-      - !Sub "arn:aws:lambda:${AWS::Region}:580247275435:layer:LambdaInsightsExtension:49"
-=======
 Description: |
   PSU resources
->>>>>>> 2ae539d9
 
 # Params passed from the Makefile
 Parameters:
-<<<<<<< HEAD
   TruststoreVersion:
     Type: String
     Description: TruststoreVersion
     Default: none
-=======
->>>>>>> 2ae539d9
   EnableMutualTLS:
     Type: String
     Default: false
     AllowedValues:
       - true
       - false
-  
-  TruststoreVersion:
-    Type: String
-<<<<<<< HEAD
-    Description: Whether to use splunk
-    Default: false
-    AllowedValues: [true, false]
-  LogRetentionDays:
-=======
-    Default: none
-  
-  LogLevel:
-    Type: String
-    Default: INFO
-  
+    LogLevel:
+      Type: String
+      Default: INFO
   LogRetentionInDays:
->>>>>>> 2ae539d9
     Type: Number
     Default: 30
     AllowedValues:
@@ -93,206 +58,10 @@
     Properties:
       Location: tables/main.yaml
       Parameters:
-<<<<<<< HEAD
-        CloudWatchKMSKey: !ImportValue account-resources:CloudwatchLogsKmsKeyArn
-        SplunkSubscriptionFilterRole: !ImportValue lambda-resources:SplunkSubscriptionFilterRole
-        SplunkDeliveryStream: !ImportValue lambda-resources:SplunkDeliveryStream
-        EnableSplunk: !Ref EnableSplunk
-        LambdaName: !Sub "${AWS::StackName}-UpdatePrescriptionStatus"
-        LogRetentionDays: !Ref LogRetentionDays
-  UpdatePrescriptionStatus:
-    Type: AWS::Serverless::Function
-    Properties:
-      FunctionName: !Sub "${AWS::StackName}-UpdatePrescriptionStatus"
-      CodeUri: ../packages
-      Handler: "updatePrescriptionStatus.handler"
-      Role: !GetAtt UpdatePrescriptionStatusResources.Outputs.LambdaRoleArn
-      Environment:
-        Variables:
-          TABLE_NAME: !Sub "${AWS::StackName}-PrescriptionStatusUpdates"
-      Events:
-        updatePrescriptionStatus:
-          Type: HttpApi
-          Properties:
-            ApiId: !Ref HttpApiGateway
-            Path: /
-            Method: post
-    Metadata: # Manage esbuild properties
-      BuildMethod: esbuild
-      BuildProperties:
-        Minify: true
-        Target: "es2020"
-        Sourcemap: true
-        tsconfig: updatePrescriptionStatus/tsconfig.json
-        EntryPoints:
-          - updatePrescriptionStatus/src/updatePrescriptionStatus.ts
-  # Prescription Status Updates table
-  PrescriptionStatusUpdatesTable:
-    Type: "AWS::DynamoDB::Table"
-    Properties:
-      TableName: !Sub "${AWS::StackName}-PrescriptionStatusUpdates"
-      AttributeDefinitions:
-        - AttributeName: "RequestID"
-          AttributeType: "S"
-        - AttributeName: "PrescriptionID"
-          AttributeType: "S"
-        - AttributeName: "PatientNHSNumber"
-          AttributeType: "S"
-        - AttributeName: "PharmacyODSCode"
-          AttributeType: "S"
-      KeySchema:
-        - AttributeName: "RequestID"
-          KeyType: "HASH"
-        - AttributeName: "PrescriptionID"
-          KeyType: "RANGE"
-      ProvisionedThroughput:
-        ReadCapacityUnits: "5"
-        WriteCapacityUnits: "5"
-      GlobalSecondaryIndexes:
-        - IndexName: "RequestIDIndex"
-          KeySchema:
-            - AttributeName: "RequestID"
-              KeyType: "HASH"
-            - AttributeName: "PrescriptionID"
-              KeyType: "RANGE"
-          Projection:
-            NonKeyAttributes:
-              - "PatientNHSNumber"
-              - "PharmacyODSCode"
-              - "TaskID"
-              - "LineItemID"
-              - "TerminalStatus"
-              - "RequestMessage"
-            ProjectionType: "INCLUDE"
-          ProvisionedThroughput:
-            ReadCapacityUnits: "5"
-            WriteCapacityUnits: "5"
-        - IndexName: "PrescriptionIDIndex"
-          KeySchema:
-            - AttributeName: "PrescriptionID"
-              KeyType: "HASH"
-            - AttributeName: "PatientNHSNumber"
-              KeyType: "RANGE"
-          Projection:
-            NonKeyAttributes:
-              - "PharmacyODSCode"
-              - "TaskID"
-              - "LineItemID"
-              - "TerminalStatus"
-              - "RequestID"
-              - "RequestMessage"
-            ProjectionType: "INCLUDE"
-          ProvisionedThroughput:
-            ReadCapacityUnits: "5"
-            WriteCapacityUnits: "5"
-        - IndexName: "PatientNHSNumberIndex"
-          KeySchema:
-            - AttributeName: "PatientNHSNumber"
-              KeyType: "HASH"
-            - AttributeName: "PrescriptionID"
-              KeyType: "RANGE"
-          Projection:
-            NonKeyAttributes:
-              - "PharmacyODSCode"
-              - "TaskID"
-              - "LineItemID"
-              - "TerminalStatus"
-              - "RequestID"
-              - "RequestMessage"
-            ProjectionType: "INCLUDE"
-          ProvisionedThroughput:
-            ReadCapacityUnits: "5"
-            WriteCapacityUnits: "5"
-        - IndexName: "PharmacyODSCodeIndex"
-          KeySchema:
-            - AttributeName: "PharmacyODSCode"
-              KeyType: "HASH"
-            - AttributeName: "PrescriptionID"
-              KeyType: "RANGE"
-          Projection:
-            NonKeyAttributes:
-              - "PatientNHSNumber"
-              - "TaskID"
-              - "LineItemID"
-              - "TerminalStatus"
-              - "RequestID"
-              - "RequestMessage"
-            ProjectionType: "INCLUDE"
-          ProvisionedThroughput:
-            ReadCapacityUnits: "5"
-            WriteCapacityUnits: "5"
-  DynamoDBReadPolicy:
-    Type: AWS::IAM::ManagedPolicy
-    Properties:
-      Roles:
-        - !GetAtt UpdatePrescriptionStatusResources.Outputs.LambdaRoleName
-      PolicyDocument:
-        Version: "2012-10-17"
-        Statement:
-          - Effect: Allow
-            Action:
-              - dynamodb:GetItem
-              - dynamodb:Scan
-              - dynamodb:Query
-              - dynamodb:BatchGetItem
-              - dynamodb:DescribeTable
-              - dynamodb:GetRecords
-              - dynamodb:ListTables
-            Resource:
-              - !GetAtt PrescriptionStatusUpdatesTable.Arn
-              - !Join [
-                  "",
-                  [!GetAtt PrescriptionStatusUpdatesTable.Arn, "/index/*"],
-                ]
-  DynamoDBWritePolicy:
-    Type: AWS::IAM::ManagedPolicy
-    Properties:
-      Roles:
-        - !GetAtt UpdatePrescriptionStatusResources.Outputs.LambdaRoleName
-      PolicyDocument:
-        Version: "2012-10-17"
-        Statement:
-          - Effect: Allow
-            Action:
-              - dynamodb:BatchWriteItem
-              - dynamodb:DeleteItem
-              - dynamodb:PutItem
-              - dynamodb:UpdateItem
-            Resource:
-              - !GetAtt PrescriptionStatusUpdatesTable.Arn
-              - !Join [
-                  "",
-                  [!GetAtt PrescriptionStatusUpdatesTable.Arn, "/index/*"],
-                ]
-
-  # TLS cert for custom domain
-  GenerateCertificate:
-    Type: AWS::CertificateManager::Certificate
-    Properties:
-      ValidationMethod: DNS
-      DomainName:
-        Fn::Join:
-          - "."
-          - - !Ref "AWS::StackName"
-            - Fn::ImportValue: eps-route53-resources:EPS-domain
-      DomainValidationOptions:
-        - DomainName:
-            Fn::Join:
-              - "."
-              - - !Ref "AWS::StackName"
-                - Fn::ImportValue: eps-route53-resources:EPS-domain
-          HostedZoneId:
-            Fn::ImportValue: eps-route53-resources:EPS-ZoneID
-
-  # Http api
-  HttpApiGateway:
-    Type: AWS::Serverless::HttpApi
-=======
         StackName: !Ref AWS::StackName
   
   Apis:
     Type: AWS::Serverless::Application
->>>>>>> 2ae539d9
     Properties:
       Location: apis/main.yaml
       Parameters:
