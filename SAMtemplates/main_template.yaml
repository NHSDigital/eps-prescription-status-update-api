AWSTemplateFormatVersion: "2010-09-09"
Transform: AWS::Serverless-2016-10-31
Description: |
  PSU resources
# Params passed from the Makefile
Parameters:
  EnableMutualTLS:
    Type: String
    Default: false
    AllowedValues:
      - true
      - false

  TruststoreVersion:
    Type: String
    Default: none

  LogLevel:
    Type: String
    Default: INFO

  LogRetentionInDays:
    Type: Number
    Default: 30
    AllowedValues:
      - 1
      - 3
      - 5
      - 7
      - 14
      - 30
      - 60
      - 90
      - 120
      - 150
      - 180
      - 365
      - 400
      - 545
      - 731
      - 1096
      - 1827
      - 2192
      - 2557
      - 2922
      - 3288
      - 3653

  EnableSplunk:
    Type: String
    Default: false
    AllowedValues:
      - true
      - false

  EnableDynamoDBAutoScaling:
    Type: String
    Default: true
    AllowedValues:
      - true
      - false

  VersionNumber:
    Type: String
    Default: "xxx"

  CommitId:
    Type: String
    Default: "xxx"

  DeployCheckPrescriptionStatusUpdate:
    Type: String

  Environment:
    Type: String

  EnableAlerts:
    Type: String
    Default: true
    AllowedValues:
      - true
      - false

  DynamoDBUtilizationPercentageThreshold:
    Type: Number
    Description: When the database usage crosses this percentage of provisioned capacity, trigger an alarm
    Default: 90

  StateMachineLogLevel:
    Type: String

  EnableBackup:
    Type: String
    Default: "False"
    AllowedValues:
      - "True"
      - "False"

  EnableNotificationsInternal:
    Type: String
    Default: false
    AllowedValues:
      - true
      - false

  EnableNotificationsExternal:
    Type: String
    Default: false
    AllowedValues:
      - true
      - false

  EnabledSiteODSCodesValue:
    Type: String
    Default: " "

  EnabledSystemsValue:
    Type: String
    Default: " "

  BlockedSiteODSCodesValue:
    Type: String
    Default: " "

  NotifyRoutingPlanIDValue:
    Type: String
    Default: " "

  NotifyAPIBaseURLValue:
    Type: String
    Default: " "

  RequireApplicationName:
    Type: String
    Default: false
    AllowedValues:
      - true
      - false

<<<<<<< HEAD
  TestPresciptionsParamValue1:
    Type: String
    Default: " "

  TestPresciptionsParamValue2:
    Type: String
    Default: " "

  TestPresciptionsParamValue3:
    Type: String
    Default: " "

  TestPresciptionsParamValue4:
    Type: String
    Default: " "
=======
  ForwardCsocLogs:
    Type: String
    Default: false
    AllowedValues:
      - true
      - false

  TestPrescriptionsValue1:
    Type: String

  TestPrescriptionsValue2:
    Type: String

  TestPrescriptionsValue3:
    Type: String

  TestPrescriptionsValue4:
    Type: String
>>>>>>> 9ebc1dc5

Resources:
  Secrets:
    Type: AWS::Serverless::Application
    Properties:
      Location: secrets/main.yaml
      Parameters:
        StackName: !Ref AWS::StackName

  Parameters:
    Type: AWS::Serverless::Application
    Properties:
      Location: parameters/main.yaml
      Parameters:
        StackName: !Ref AWS::StackName
        EnableNotificationsInternalValue: !Ref EnableNotificationsInternal
        EnableNotificationsExternalValue: !Ref EnableNotificationsExternal
        EnabledSiteODSCodesValue: !Ref EnabledSiteODSCodesValue
        EnabledSystemsValue: !Ref EnabledSystemsValue
        BlockedSiteODSCodesValue: !Ref BlockedSiteODSCodesValue
        NotifyRoutingPlanIDValue: !Ref NotifyRoutingPlanIDValue
        NotifyAPIBaseURLValue: !Ref NotifyAPIBaseURLValue
        TestPresciptionsParamValue1: !Ref TestPresciptionsParamValue1
        TestPresciptionsParamValue2: !Ref TestPresciptionsParamValue2
        TestPresciptionsParamValue3: !Ref TestPresciptionsParamValue3
        TestPresciptionsParamValue4: !Ref TestPresciptionsParamValue4

  Tables:
    Type: AWS::Serverless::Application
    Properties:
      Location: tables/main.yaml
      Parameters:
        StackName: !Ref AWS::StackName
        EnableDynamoDBAutoScaling: !Ref EnableDynamoDBAutoScaling
        EnableBackup: !Ref EnableBackup

  Messaging:
    Type: AWS::Serverless::Application
    Properties:
      Location: messaging/main.yaml
      Parameters:
        StackName: !Ref AWS::StackName

  Apis:
    Type: AWS::Serverless::Application
    Properties:
      Location: apis/main.yaml
      Parameters:
        StackName: !Ref AWS::StackName
        EnableMutualTLS: !Ref EnableMutualTLS
        TruststoreVersion: !Ref TruststoreVersion
        UpdatePrescriptionStatusStateMachineName: !GetAtt StateMachines.Outputs.UpdatePrescriptionStatusStateMachineName
        UpdatePrescriptionStatusStateMachineArn: !GetAtt StateMachines.Outputs.UpdatePrescriptionStatusStateMachineArn
        Format1UpdatePrescriptionsStatusStateMachineName: !GetAtt StateMachines.Outputs.Format1UpdatePrescriptionsStatusStateMachineName
        Format1UpdatePrescriptionsStatusStateMachineArn: !GetAtt StateMachines.Outputs.Format1UpdatePrescriptionsStatusStateMachineArn
        StatusFunctionName: !GetAtt Functions.Outputs.StatusFunctionName
        StatusFunctionArn: !GetAtt Functions.Outputs.StatusFunctionArn
        CapabilityStatementFunctionName: !GetAtt Functions.Outputs.CapabilityStatementFunctionName
        CapabilityStatementFunctionArn: !GetAtt Functions.Outputs.CapabilityStatementFunctionArn
        CheckPrescriptionStatusUpdatesFunctionName: !GetAtt Functions.Outputs.CheckPrescriptionStatusUpdatesFunctionName
        CheckPrescriptionStatusUpdatesFunctionArn: !GetAtt Functions.Outputs.CheckPrescriptionStatusUpdatesFunctionArn
        NHSNotifyUpdateCallbackFunctionName: !GetAtt Functions.Outputs.NHSNotifyUpdateCallbackFunctionName
        NHSNotifyUpdateCallbackFunctionArn: !GetAtt Functions.Outputs.NHSNotifyUpdateCallbackFunctionArn
        LogRetentionInDays: !Ref LogRetentionInDays
        EnableSplunk: !Ref EnableSplunk
        DeployCheckPrescriptionStatusUpdate: !Ref DeployCheckPrescriptionStatusUpdate
        ForwardCsocLogs: !Ref ForwardCsocLogs

  Functions:
    Type: AWS::Serverless::Application
    Properties:
      Location: functions/main.yaml
      Parameters:
        StackName: !Ref AWS::StackName
        PrescriptionStatusUpdatesTableName: !GetAtt Tables.Outputs.PrescriptionStatusUpdatesTableName
        PrescriptionNotificationStatesTableName: !GetAtt Tables.Outputs.PrescriptionNotificationStatesTableName
        NHSNotifyPrescriptionsSQSQueueUrl: !GetAtt Messaging.Outputs.NHSNotifyPrescriptionsSQSQueueUrl
        SQSSaltSecret: !GetAtt Secrets.Outputs.SQSSaltSecret
        EnabledSiteODSCodesParam: !GetAtt Parameters.Outputs.EnabledSiteODSCodesParameterName
        EnabledSystemsParam: !GetAtt Parameters.Outputs.EnabledSystemsParameterName
        BlockedSiteODSCodesParam: !GetAtt Parameters.Outputs.BlockedSiteODSCodesParameterName
        NotifyRoutingPlanIDParam: !GetAtt Parameters.Outputs.NotifyRoutingPlanIDParameterName
        NotifyAPIBaseURLParam: !GetAtt Parameters.Outputs.NotifyAPIBaseURLParameterName
        EnableNotificationsExternalParam: !GetAtt Parameters.Outputs.EnableNotificationsExternalName
        EnableNotificationsInternalParam: !GetAtt Parameters.Outputs.EnableNotificationsInternalName
        LogLevel: !Ref LogLevel
        LogRetentionInDays: !Ref LogRetentionInDays
        EnableSplunk: !Ref EnableSplunk
        VersionNumber: !Ref VersionNumber
        CommitId: !Ref CommitId
        DeployCheckPrescriptionStatusUpdate: !Ref DeployCheckPrescriptionStatusUpdate
        Environment: !Ref Environment
        EnableBackup: !Ref EnableBackup
        RequireApplicationName: !Ref RequireApplicationName
<<<<<<< HEAD
        TestPrescriptionsParamName1: !GetAtt Parameters.Outputs.TestPrescriptionsParameterName1
        TestPrescriptionsParamName2: !GetAtt Parameters.Outputs.TestPrescriptionsParameterName2
        TestPrescriptionsParamName3: !GetAtt Parameters.Outputs.TestPrescriptionsParameterName3
        TestPrescriptionsParamName4: !GetAtt Parameters.Outputs.TestPrescriptionsParameterName4
=======
        TestPrescriptions1: !Ref TestPrescriptionsValue1
        TestPrescriptions2: !Ref TestPrescriptionsValue2
        TestPrescriptions3: !Ref TestPrescriptionsValue3
        TestPrescriptions4: !Ref TestPrescriptionsValue4
>>>>>>> 9ebc1dc5

  StateMachines:
    Type: AWS::Serverless::Application
    Properties:
      Location: state_machines/main.yaml
      Parameters:
        StackName: !Ref AWS::StackName
        UpdatePrescriptionStatusFunctionName: !GetAtt Functions.Outputs.UpdatePrescriptionStatusFunctionName
        UpdatePrescriptionStatusFunctionArn: !GetAtt Functions.Outputs.UpdatePrescriptionStatusFunctionArn
        ConvertRequestToFhirFormatFunctionName: !GetAtt Functions.Outputs.ConvertRequestToFhirFormatFunctionName
        ConvertRequestToFhirFormatFunctionArn: !GetAtt Functions.Outputs.ConvertRequestToFhirFormatFunctionArn
        LogRetentionInDays: !Ref LogRetentionInDays
        EnableSplunk: !Ref EnableSplunk
        StateMachineLogLevel: !Ref StateMachineLogLevel

  Alarms:
    Type: AWS::Serverless::Application
    Properties:
      Location: alarms/main.yaml
      Parameters:
        StackName: !Ref AWS::StackName
        GetStatusUpdatesFunctionName: !GetAtt Functions.Outputs.GetStatusUpdatesFunctionName
        UpdatePrescriptionStatusFunctionName: !GetAtt Functions.Outputs.UpdatePrescriptionStatusFunctionName
        PrescriptionStatusUpdatesTableName: !GetAtt Tables.Outputs.PrescriptionStatusUpdatesTableName
        ConvertRequestToFhirFormatFunctionName: !GetAtt Functions.Outputs.ConvertRequestToFhirFormatFunctionName
        NotifyProcessorFunctionName: !GetAtt Functions.Outputs.NotifyProcessorFunctionName
        DynamoDBUtilizationPercentageThreshold: !Ref DynamoDBUtilizationPercentageThreshold
        EnableAlerts: !Ref EnableAlerts<|MERGE_RESOLUTION|>--- conflicted
+++ resolved
@@ -137,7 +137,6 @@
       - true
       - false
 
-<<<<<<< HEAD
   TestPresciptionsParamValue1:
     Type: String
     Default: " "
@@ -153,27 +152,13 @@
   TestPresciptionsParamValue4:
     Type: String
     Default: " "
-=======
+
   ForwardCsocLogs:
     Type: String
     Default: false
     AllowedValues:
       - true
       - false
-
-  TestPrescriptionsValue1:
-    Type: String
-
-  TestPrescriptionsValue2:
-    Type: String
-
-  TestPrescriptionsValue3:
-    Type: String
-
-  TestPrescriptionsValue4:
-    Type: String
->>>>>>> 9ebc1dc5
-
 Resources:
   Secrets:
     Type: AWS::Serverless::Application
@@ -267,17 +252,10 @@
         Environment: !Ref Environment
         EnableBackup: !Ref EnableBackup
         RequireApplicationName: !Ref RequireApplicationName
-<<<<<<< HEAD
         TestPrescriptionsParamName1: !GetAtt Parameters.Outputs.TestPrescriptionsParameterName1
         TestPrescriptionsParamName2: !GetAtt Parameters.Outputs.TestPrescriptionsParameterName2
         TestPrescriptionsParamName3: !GetAtt Parameters.Outputs.TestPrescriptionsParameterName3
         TestPrescriptionsParamName4: !GetAtt Parameters.Outputs.TestPrescriptionsParameterName4
-=======
-        TestPrescriptions1: !Ref TestPrescriptionsValue1
-        TestPrescriptions2: !Ref TestPrescriptionsValue2
-        TestPrescriptions3: !Ref TestPrescriptionsValue3
-        TestPrescriptions4: !Ref TestPrescriptionsValue4
->>>>>>> 9ebc1dc5
 
   StateMachines:
     Type: AWS::Serverless::Application
