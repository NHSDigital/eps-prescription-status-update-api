AWSTemplateFormatVersion: "2010-09-09"
Transform: AWS::Serverless-2016-10-31
Description: |
  PSU resources
# Params passed from the Makefile
Parameters:
  EnableMutualTLS:
    Type: String
    Default: false
    AllowedValues:
      - true
      - false

  TruststoreVersion:
    Type: String
    Default: none

  LogLevel:
    Type: String
    Default: INFO

  LogRetentionInDays:
    Type: Number
    Default: 30
    AllowedValues:
      - 1
      - 3
      - 5
      - 7
      - 14
      - 30
      - 60
      - 90
      - 120
      - 150
      - 180
      - 365
      - 400
      - 545
      - 731
      - 1096
      - 1827
      - 2192
      - 2557
      - 2922
      - 3288
      - 3653

  EnableSplunk:
    Type: String
    Default: false
    AllowedValues:
      - true
      - false

  EnableDynamoDBAutoScaling:
    Type: String
    Default: true
    AllowedValues:
      - true
      - false

  VersionNumber:
    Type: String
    Default: "xxx"

  CommitId:
    Type: String
    Default: "xxx"

  DeployCheckPrescriptionStatusUpdate:
    Type: String

  Environment:
    Type: String

  EnableAlerts:
    Type: String
    Default: true
    AllowedValues:
      - true
      - false

  DynamoDBUtilizationPercentageThreshold:
    Type: Number
    Description: When the database usage crosses this percentage of provisioned capacity, trigger an alarm
    Default: 90

  StateMachineLogLevel:
    Type: String

<<<<<<< HEAD
  EnableBackup:
    Type: String
    Default: false
    AllowedValues:
      - True
      - False
=======
  EnableNotificationsInternal:
    Type: String
    Default: false
    AllowedValues:
      - true
      - false
  
  EnableNotificationsExternal:
    Type: String
    Default: false
    AllowedValues:
      - true
      - false
>>>>>>> a6f9028c

Resources:
  Secrets:
    Type: AWS::Serverless::Application
    Properties:
      Location: secrets/main.yaml
      Parameters:
        StackName: !Ref AWS::StackName

  Parameters:
    Type: AWS::Serverless::Application
    Properties:
      Location: parameters/main.yaml
      Parameters:
        StackName: !Ref AWS::StackName
        Environment: !Ref Environment
        EnableNotificationsInternalValue: !Ref EnableNotificationsInternal
        EnableNotificationsExternalValue: !Ref EnableNotificationsExternal

  Tables:
    Type: AWS::Serverless::Application
    Properties:
      Location: tables/main.yaml
      Parameters:
        StackName: !Ref AWS::StackName
        EnableDynamoDBAutoScaling: !Ref EnableDynamoDBAutoScaling
        EnableBackup: !Ref EnableBackup

  Messaging:
    Type: AWS::Serverless::Application
    Properties:
      Location: messaging/main.yaml
      Parameters:
        StackName: !Ref AWS::StackName

  Apis:
    Type: AWS::Serverless::Application
    Properties:
      Location: apis/main.yaml
      Parameters:
        StackName: !Ref AWS::StackName
        EnableMutualTLS: !Ref EnableMutualTLS
        TruststoreVersion: !Ref TruststoreVersion
        UpdatePrescriptionStatusStateMachineName: !GetAtt StateMachines.Outputs.UpdatePrescriptionStatusStateMachineName
        UpdatePrescriptionStatusStateMachineArn: !GetAtt StateMachines.Outputs.UpdatePrescriptionStatusStateMachineArn
        Format1UpdatePrescriptionsStatusStateMachineName: !GetAtt StateMachines.Outputs.Format1UpdatePrescriptionsStatusStateMachineName
        Format1UpdatePrescriptionsStatusStateMachineArn: !GetAtt StateMachines.Outputs.Format1UpdatePrescriptionsStatusStateMachineArn
        StatusFunctionName: !GetAtt Functions.Outputs.StatusFunctionName
        StatusFunctionArn: !GetAtt Functions.Outputs.StatusFunctionArn
        CapabilityStatementFunctionName: !GetAtt Functions.Outputs.CapabilityStatementFunctionName
        CapabilityStatementFunctionArn: !GetAtt Functions.Outputs.CapabilityStatementFunctionArn
        CheckPrescriptionStatusUpdatesFunctionName: !GetAtt Functions.Outputs.CheckPrescriptionStatusUpdatesFunctionName
        CheckPrescriptionStatusUpdatesFunctionArn: !GetAtt Functions.Outputs.CheckPrescriptionStatusUpdatesFunctionArn
        NHSNotifyUpdateCallbackFunctionName: !GetAtt Functions.Outputs.NHSNotifyUpdateCallbackFunctionName
        NHSNotifyUpdateCallbackFunctionArn: !GetAtt Functions.Outputs.NHSNotifyUpdateCallbackFunctionArn
        LogRetentionInDays: !Ref LogRetentionInDays
        EnableSplunk: !Ref EnableSplunk
        DeployCheckPrescriptionStatusUpdate: !Ref DeployCheckPrescriptionStatusUpdate

  Functions:
    Type: AWS::Serverless::Application
    Properties:
      Location: functions/main.yaml
      Parameters:
        StackName: !Ref AWS::StackName
        PrescriptionStatusUpdatesTableName: !GetAtt Tables.Outputs.PrescriptionStatusUpdatesTableName
        PrescriptionNotificationStatesTableName: !GetAtt Tables.Outputs.PrescriptionNotificationStatesTableName
        NHSNotifyPrescriptionsSQSQueueUrl: !GetAtt Messaging.Outputs.NHSNotifyPrescriptionsSQSQueueUrl
        SQSSaltSecret: !GetAtt Secrets.Outputs.SQSSaltSecret
        EnabledSiteODSCodesParam: !GetAtt Parameters.Outputs.EnabledSiteODSCodesParameterName
        EnabledSystemsParam: !GetAtt Parameters.Outputs.EnabledSystemsParameterName
        BlockedSiteODSCodesParam: !GetAtt Parameters.Outputs.BlockedSiteODSCodesParameterName
        NotifyRoutingPlanIDParam: !GetAtt Parameters.Outputs.NotifyRoutingPlanIDParameterName
        NotifyAPIBaseURLParam: !GetAtt Parameters.Outputs.NotifyAPIBaseURLParameterName
        EnableNotificationsExternalParam: !GetAtt Parameters.Outputs.EnableNotificationsExternalName
        EnableNotificationsInternalParam: !GetAtt Parameters.Outputs.EnableNotificationsInternalName
        LogLevel: !Ref LogLevel
        LogRetentionInDays: !Ref LogRetentionInDays
        EnableSplunk: !Ref EnableSplunk
        VersionNumber: !Ref VersionNumber
        CommitId: !Ref CommitId
        DeployCheckPrescriptionStatusUpdate: !Ref DeployCheckPrescriptionStatusUpdate
        Environment: !Ref Environment
        EnableBackup: !Ref EnableBackup

  StateMachines:
    Type: AWS::Serverless::Application
    Properties:
      Location: state_machines/main.yaml
      Parameters:
        StackName: !Ref AWS::StackName
        UpdatePrescriptionStatusFunctionName: !GetAtt Functions.Outputs.UpdatePrescriptionStatusFunctionName
        UpdatePrescriptionStatusFunctionArn: !GetAtt Functions.Outputs.UpdatePrescriptionStatusFunctionArn
        ConvertRequestToFhirFormatFunctionName: !GetAtt Functions.Outputs.ConvertRequestToFhirFormatFunctionName
        ConvertRequestToFhirFormatFunctionArn: !GetAtt Functions.Outputs.ConvertRequestToFhirFormatFunctionArn
        LogRetentionInDays: !Ref LogRetentionInDays
        EnableSplunk: !Ref EnableSplunk
        StateMachineLogLevel: !Ref StateMachineLogLevel

  Alarms:
    Type: AWS::Serverless::Application
    Properties:
      Location: alarms/main.yaml
      Parameters:
        StackName: !Ref AWS::StackName
        GetStatusUpdatesFunctionName: !GetAtt Functions.Outputs.GetStatusUpdatesFunctionName
        UpdatePrescriptionStatusFunctionName: !GetAtt Functions.Outputs.UpdatePrescriptionStatusFunctionName
        PrescriptionStatusUpdatesTableName: !GetAtt Tables.Outputs.PrescriptionStatusUpdatesTableName
        ConvertRequestToFhirFormatFunctionName: !GetAtt Functions.Outputs.ConvertRequestToFhirFormatFunctionName
        NotifyProcessorFunctionName: !GetAtt Functions.Outputs.NotifyProcessorFunctionName
        DynamoDBUtilizationPercentageThreshold: !Ref DynamoDBUtilizationPercentageThreshold
        EnableAlerts: !Ref EnableAlerts<|MERGE_RESOLUTION|>--- conflicted
+++ resolved
@@ -89,28 +89,25 @@
   StateMachineLogLevel:
     Type: String
 
-<<<<<<< HEAD
   EnableBackup:
     Type: String
     Default: false
     AllowedValues:
       - True
       - False
-=======
   EnableNotificationsInternal:
     Type: String
     Default: false
     AllowedValues:
       - true
       - false
-  
+
   EnableNotificationsExternal:
     Type: String
     Default: false
     AllowedValues:
       - true
       - false
->>>>>>> a6f9028c
 
 Resources:
   Secrets:
