{
  "name": "eps-prescription-status-update-monorepo",
  "version": "1.0.0",
  "description": "![Build](https://github.com/NHSDigital/eps-prescription-status-update-api/workflows/Build/badge.svg?branch=main)",
  "scripts": {
    "test": "echo \"Error: no test specified\" && exit 1",
    "check-licenses": "node_modules/.bin/license-checker --failOn GPL --failOn LGPL"
  },
  "repository": {
    "type": "git",
    "url": "https://github.com/NHSDigital/eps-prescription-status-update-api"
  },
  "keywords": [],
  "author": "NHS Digital",
  "license": "MIT",
  "workspaces": [
    "packages/specification",
    "packages/updatePrescriptionStatus",
<<<<<<< HEAD
    "packages/gsul"
=======
    "packages/sandbox"
>>>>>>> 2ae539d9
  ],
  "devDependencies": {
    "@semantic-release/changelog": "^6.0.3",
    "@semantic-release/release-notes-generator": "^13.0.0",
    "@types/aws-lambda": "^8.10.137",
    "@types/jest": "^29.5.12",
    "@types/node": "^20.12.5",
    "@typescript-eslint/eslint-plugin": "^7.5.0",
    "@typescript-eslint/parser": "^7.5.0",
    "aws-lambda": "^1.0.7",
    "conventional-changelog-eslint": "^5.0.0",
    "eslint": "^8.57.0",
    "eslint-config-prettier": "^9.1.0",
    "eslint-plugin-import-newlines": "^1.3.4",
    "eslint-plugin-prettier": "^5.1.3",
    "jest": "^29.7.0",
    "jest-junit": "^16.0.0",
    "license-checker": "^25.0.1",
    "prettier": "^3.2.5",
    "semantic-release": "^23.0.7",
    "ts-jest": "^29.1.2",
    "ts-node": "^10.9.2",
    "typescript": "^5.4.4"
  },
  "dependencies": {
    "esbuild": "^0.20.1"
  }
}<|MERGE_RESOLUTION|>--- conflicted
+++ resolved
@@ -16,11 +16,8 @@
   "workspaces": [
     "packages/specification",
     "packages/updatePrescriptionStatus",
-<<<<<<< HEAD
-    "packages/gsul"
-=======
+    "packages/gsul",
     "packages/sandbox"
->>>>>>> 2ae539d9
   ],
   "devDependencies": {
     "@semantic-release/changelog": "^6.0.3",
