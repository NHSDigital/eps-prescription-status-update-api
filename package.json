--- conflicted
+++ resolved
@@ -30,15 +30,9 @@
     "@semantic-release/release-notes-generator": "^14.0.1",
     "@types/aws-lambda": "^8.10.145",
     "@types/jest": "^29.5.13",
-<<<<<<< HEAD
-    "@types/node": "^22.7.7",
-    "@typescript-eslint/eslint-plugin": "^8.10.0",
-    "@typescript-eslint/parser": "^8.9.0",
-=======
     "@types/node": "^22.7.8",
     "@typescript-eslint/eslint-plugin": "^8.10.0",
     "@typescript-eslint/parser": "^8.11.0",
->>>>>>> 9e7ffd0d
     "aws-lambda": "^1.0.7",
     "eslint": "^9.13.0",
     "eslint-config-prettier": "^9.1.0",
@@ -51,11 +45,7 @@
     "ts-jest": "^29.2.5",
     "ts-node": "^10.9.2",
     "typescript": "^5.6.3",
-<<<<<<< HEAD
-    "typescript-eslint": "^8.10.0"
-=======
     "typescript-eslint": "^8.11.0"
->>>>>>> 9e7ffd0d
   },
   "dependencies": {
     "@PrescriptionStatusUpdate_common/middyErrorHandler": "^1.0.0",
