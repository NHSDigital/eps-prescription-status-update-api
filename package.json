{
  "name": "eps-prescription-status-update-monorepo",
  "version": "1.0.0",
  "description": "![Build](https://github.com/NHSDigital/eps-prescription-status-update-api/workflows/Build/badge.svg?branch=main)",
  "scripts": {
    "test": "echo \"Error: no test specified\" && exit 1",
    "check-licenses": "node_modules/.bin/license-checker --failOn GPL --failOn LGPL"
  },
  "repository": {
    "type": "git",
    "url": "https://github.com/NHSDigital/eps-prescription-status-update-api"
  },
  "keywords": [],
  "author": "NHS Digital",
  "license": "MIT",
  "workspaces": [
    "packages/gsul",
    "packages/sandbox",
    "packages/specification",
    "packages/statusLambda",
    "packages/updatePrescriptionStatus",
    "packages/capabilityStatement",
    "packages/cpsuLambda",
    "packages/checkPrescriptionStatusUpdates",
    "packages/common/testing",
    "packages/common/middyErrorHandler"
  ],
  "devDependencies": {
    "@semantic-release/changelog": "^6.0.3",
    "@semantic-release/release-notes-generator": "^14.0.1",
    "@types/aws-lambda": "^8.10.141",
    "@types/jest": "^29.5.12",
    "@types/node": "^20.14.11",
<<<<<<< HEAD
    "@typescript-eslint/eslint-plugin": "^7.16.1",
    "@typescript-eslint/parser": "^7.17.0",
=======
    "@typescript-eslint/eslint-plugin": "^7.17.0",
    "@typescript-eslint/parser": "^7.16.1",
>>>>>>> 4c1f94fe
    "aws-lambda": "^1.0.7",
    "eslint": "^8.57.0",
    "eslint-config-prettier": "^9.1.0",
    "eslint-plugin-import-newlines": "^1.3.4",
    "eslint-plugin-prettier": "^5.2.1",
    "jest": "^29.7.0",
    "jest-junit": "^16.0.0",
    "license-checker": "^25.0.1",
    "prettier": "^3.3.3",
    "prettier-eslint": "^16.3.0",
    "semantic-release": "^24.0.0",
    "ts-jest": "^29.2.3",
    "ts-node": "^10.9.2",
    "typescript": "^5.5.4"
  },
  "dependencies": {
    "@PrescriptionStatusUpdate_common/middyErrorHandler": "^1.0.0",
    "conventional-changelog-eslint": "^6.0.0",
    "esbuild": "^0.23.0"
  }
}<|MERGE_RESOLUTION|>--- conflicted
+++ resolved
@@ -31,13 +31,8 @@
     "@types/aws-lambda": "^8.10.141",
     "@types/jest": "^29.5.12",
     "@types/node": "^20.14.11",
-<<<<<<< HEAD
-    "@typescript-eslint/eslint-plugin": "^7.16.1",
+    "@typescript-eslint/eslint-plugin": "^7.17.0",
     "@typescript-eslint/parser": "^7.17.0",
-=======
-    "@typescript-eslint/eslint-plugin": "^7.17.0",
-    "@typescript-eslint/parser": "^7.16.1",
->>>>>>> 4c1f94fe
     "aws-lambda": "^1.0.7",
     "eslint": "^8.57.0",
     "eslint-config-prettier": "^9.1.0",
