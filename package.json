{
  "name": "eps-prescription-status-update-monorepo",
  "version": "1.0.0",
  "description": "![Build](https://github.com/NHSDigital/eps-prescription-status-update-api/workflows/Build/badge.svg?branch=main)",
  "scripts": {
    "test": "echo \"Error: no test specified\" && exit 1",
    "check-licenses": "node_modules/.bin/license-checker --failOn GPL --failOn LGPL"
  },
  "repository": {
    "type": "git",
    "url": "https://github.com/NHSDigital/eps-prescription-status-update-api"
  },
  "keywords": [],
  "author": "NHS Digital",
  "license": "MIT",
  "workspaces": [
    "packages/gsul",
    "packages/sandbox",
    "packages/specification",
    "packages/statusLambda",
    "packages/updatePrescriptionStatus",
    "packages/capabilityStatement",
    "packages/cpsuLambda",
    "packages/checkPrescriptionStatusUpdates",
    "packages/nhsNotifyLambda",
    "packages/psuRestoreValidationLambda",
    "packages/nhsNotifyUpdateCallback",
    "packages/common/testing",
    "packages/common/middyErrorHandler",
    "packages/common/commonTypes"
  ],
  "devDependencies": {
    "@semantic-release/changelog": "^6.0.3",
    "@semantic-release/release-notes-generator": "^14.1.0",
    "@types/aws-lambda": "^8.10.152",
    "@types/jest": "^30.0.0",
    "@types/node": "^24.5.1",
    "@typescript-eslint/eslint-plugin": "^8.44.0",
    "@typescript-eslint/parser": "^8.44.0",
    "aws-lambda": "^1.0.7",
    "eslint": "^9.35.0",
    "eslint-config-prettier": "^10.1.8",
    "eslint-plugin-import-newlines": "^1.3.4",
    "eslint-plugin-prettier": "^5.5.4",
    "jest": "30.0.5",
    "jest-junit": "^16.0.0",
    "license-checker": "^25.0.1",
<<<<<<< HEAD
    "semantic-release": "^24.2.7",
    "ts-jest": "^29.4.1",
=======
    "semantic-release": "^24.2.8",
    "ts-jest": "^29.4.2",
>>>>>>> 9ceb9748
    "ts-node": "^10.9.2",
    "typescript": "^5.9.2",
    "typescript-eslint": "^8.44.0"
  },
  "dependencies": {
    "@PrescriptionStatusUpdate_common/middyErrorHandler": "^1.0.0",
    "@PrescriptionStatusUpdate_common/commonTypes": "^1.0.0",
    "conventional-changelog-eslint": "^6.0.0",
    "esbuild": "^0.25.9"
  }
}<|MERGE_RESOLUTION|>--- conflicted
+++ resolved
@@ -45,13 +45,8 @@
     "jest": "30.0.5",
     "jest-junit": "^16.0.0",
     "license-checker": "^25.0.1",
-<<<<<<< HEAD
-    "semantic-release": "^24.2.7",
-    "ts-jest": "^29.4.1",
-=======
     "semantic-release": "^24.2.8",
     "ts-jest": "^29.4.2",
->>>>>>> 9ceb9748
     "ts-node": "^10.9.2",
     "typescript": "^5.9.2",
     "typescript-eslint": "^8.44.0"
