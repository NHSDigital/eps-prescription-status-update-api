{
  "name": "eps-prescription-status-update-monorepo",
  "version": "1.0.0",
  "description": "![Build](https://github.com/NHSDigital/eps-prescription-status-update-api/workflows/Build/badge.svg?branch=main)",
  "scripts": {
    "test": "echo \"Error: no test specified\" && exit 1",
    "check-licenses": "node_modules/.bin/license-checker --failOn GPL --failOn LGPL"
  },
  "repository": {
    "type": "git",
    "url": "https://github.com/NHSDigital/eps-prescription-status-update-api"
  },
  "keywords": [],
  "author": "NHS Digital",
  "license": "MIT",
  "workspaces": [
    "packages/gsul",
    "packages/sandbox",
    "packages/specification",
    "packages/statusLambda",
    "packages/updatePrescriptionStatus",
    "packages/capabilityStatement",
    "packages/cpsuLambda",
    "packages/checkPrescriptionStatusUpdates",
    "packages/common/testing",
    "packages/common/middyErrorHandler"
  ],
  "devDependencies": {
    "@semantic-release/changelog": "^6.0.3",
    "@semantic-release/release-notes-generator": "^14.0.3",
    "@types/aws-lambda": "^8.10.148",
    "@types/jest": "^29.5.14",
<<<<<<< HEAD
    "@types/node": "^22.13.10",
    "@typescript-eslint/eslint-plugin": "^8.27.0",
    "@typescript-eslint/parser": "^8.26.1",
=======
    "@types/node": "^22.13.14",
    "@typescript-eslint/eslint-plugin": "^8.28.0",
    "@typescript-eslint/parser": "^8.28.0",
>>>>>>> b728f03b
    "aws-lambda": "^1.0.7",
    "eslint": "^9.23.0",
    "eslint-config-prettier": "^10.1.1",
    "eslint-plugin-import-newlines": "^1.3.4",
    "eslint-plugin-prettier": "^5.2.5",
    "jest": "^29.7.0",
    "jest-junit": "^16.0.0",
    "license-checker": "^25.0.1",
    "semantic-release": "^24.2.3",
    "ts-jest": "^29.3.0",
    "ts-node": "^10.9.2",
    "typescript": "^5.8.2",
    "typescript-eslint": "^8.28.0"
  },
  "dependencies": {
    "@PrescriptionStatusUpdate_common/middyErrorHandler": "^1.0.0",
    "conventional-changelog-eslint": "^6.0.0",
    "esbuild": "^0.25.1"
  }
}<|MERGE_RESOLUTION|>--- conflicted
+++ resolved
@@ -30,15 +30,9 @@
     "@semantic-release/release-notes-generator": "^14.0.3",
     "@types/aws-lambda": "^8.10.148",
     "@types/jest": "^29.5.14",
-<<<<<<< HEAD
-    "@types/node": "^22.13.10",
-    "@typescript-eslint/eslint-plugin": "^8.27.0",
-    "@typescript-eslint/parser": "^8.26.1",
-=======
     "@types/node": "^22.13.14",
     "@typescript-eslint/eslint-plugin": "^8.28.0",
     "@typescript-eslint/parser": "^8.28.0",
->>>>>>> b728f03b
     "aws-lambda": "^1.0.7",
     "eslint": "^9.23.0",
     "eslint-config-prettier": "^10.1.1",
