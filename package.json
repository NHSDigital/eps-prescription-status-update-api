--- conflicted
+++ resolved
@@ -47,11 +47,6 @@
   },
   "dependencies": {
     "conventional-changelog-eslint": "^6.0.0",
-<<<<<<< HEAD
-    "esbuild": "^0.21.4",
-    "uuid": "^10.0.0"
-=======
     "esbuild": "^0.21.5"
->>>>>>> e649da20
   }
 }