--- conflicted
+++ resolved
@@ -120,14 +120,11 @@
       NOTIFY_API_BASE_URL: "https://int.api.service.nhs.uk"
       MTLS_KEY: psu-mtls-1
       IS_PULL_REQUEST: true
-<<<<<<< HEAD
       TEST_PRESCRIPTIONS_1: ${{ vars.TEST_PRESCRIPTIONS_1 }}
       TEST_PRESCRIPTIONS_2: ${{ vars.TEST_PRESCRIPTIONS_2 }}
       TEST_PRESCRIPTIONS_3: ${{ vars.TEST_PRESCRIPTIONS_3 }}
       TEST_PRESCRIPTIONS_4: ${{ vars.TEST_PRESCRIPTIONS_4 }}
-=======
       FORWARD_CSOC_LOGS: false
->>>>>>> 5b4c71f3
     secrets:
       CLOUD_FORMATION_DEPLOY_ROLE: ${{ secrets.DEV_CLOUD_FORMATION_DEPLOY_ROLE }}
       PROXYGEN_ROLE: ${{ secrets.PROXYGEN_PTL_ROLE }}
