--- conflicted
+++ resolved
@@ -64,14 +64,9 @@
     with:
       STACK_NAME: psu-pr-${{needs.get_issue_number.outputs.issue_number}}
       ARTIFACT_BUCKET_PREFIX: PR-${{needs.get_issue_number.outputs.issue_number}}
-<<<<<<< HEAD
-      TARGET_ENVIRONMENT: dev-pr
-      ENABLE_MUTUAL_TLS: true
-=======
       AWS_ENVIRONMENT: dev
       APIGEE_ENVIRONMENT: internal-dev
       ENABLE_MUTUAL_TLS: false
->>>>>>> 8da15b48
       BUILD_ARTIFACT: packaged_code
       SPEC_ARTIFACT: specification_code
       TRUSTSTORE_FILE: aws-test-truststore.pem
