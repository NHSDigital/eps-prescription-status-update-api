--- conflicted
+++ resolved
@@ -77,9 +77,6 @@
       DEPLOY_APIGEE_CPSU: true
       DEPLOY_CHECK_PRESCRIPTION_STATUS_UPDATE: true
     secrets:
-<<<<<<< HEAD
-      CLOUD_FORMATION_DEPLOY_ROLE: ${{ secrets.REF_CLOUD_FORMATION_DEPLOY_ROLE }}
-=======
       CLOUD_FORMATION_DEPLOY_ROLE: ${{ secrets.DEV_CLOUD_FORMATION_DEPLOY_ROLE }}
 
   release_sandbox_code:
@@ -101,5 +98,4 @@
       DEPLOY_APIGEE_CPSU: true
       DEPLOY_CHECK_PRESCRIPTION_STATUS_UPDATE: true
     secrets:
-      CLOUD_FORMATION_DEPLOY_ROLE: ${{ secrets.DEV_CLOUD_FORMATION_DEPLOY_ROLE }}
->>>>>>> 738de0f2
+      CLOUD_FORMATION_DEPLOY_ROLE: ${{ secrets.DEV_CLOUD_FORMATION_DEPLOY_ROLE }}