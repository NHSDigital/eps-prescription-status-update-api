--- conflicted
+++ resolved
@@ -91,14 +91,11 @@
       NOTIFY_API_BASE_URL: "https://int.api.service.nhs.uk"
       MTLS_KEY: psu-mtls-1
       IS_PULL_REQUEST: false
-<<<<<<< HEAD
-      TEST_PRESCRIPTIONS_1: ${{ vars.TEST_PRESCRIPTIONS_1 }}
-      TEST_PRESCRIPTIONS_2: ${{ vars.TEST_PRESCRIPTIONS_2 }}
-      TEST_PRESCRIPTIONS_3: ${{ vars.TEST_PRESCRIPTIONS_3 }}
-      TEST_PRESCRIPTIONS_4: ${{ vars.TEST_PRESCRIPTIONS_4 }}
-=======
-      FORWARD_CSOC_LOGS: false
->>>>>>> 5b4c71f3
+      TEST_PRESCRIPTIONS_1: ${{ vars.TEST_PRESCRIPTIONS_1 }}
+      TEST_PRESCRIPTIONS_2: ${{ vars.TEST_PRESCRIPTIONS_2 }}
+      TEST_PRESCRIPTIONS_3: ${{ vars.TEST_PRESCRIPTIONS_3 }}
+      TEST_PRESCRIPTIONS_4: ${{ vars.TEST_PRESCRIPTIONS_4 }}
+      FORWARD_CSOC_LOGS: false
     secrets:
       CLOUD_FORMATION_DEPLOY_ROLE: ${{ secrets.DEV_CLOUD_FORMATION_DEPLOY_ROLE }}
       DEV_CLOUD_FORMATION_CHECK_VERSION_ROLE: ${{ secrets.DEV_CLOUD_FORMATION_CHECK_VERSION_ROLE }}
@@ -137,14 +134,11 @@
       NOTIFY_API_BASE_URL: "https://int.api.service.nhs.uk"
       MTLS_KEY: psu-mtls-1
       IS_PULL_REQUEST: false
-<<<<<<< HEAD
-      TEST_PRESCRIPTIONS_1: ${{ vars.TEST_PRESCRIPTIONS_1 }}
-      TEST_PRESCRIPTIONS_2: ${{ vars.TEST_PRESCRIPTIONS_2 }}
-      TEST_PRESCRIPTIONS_3: ${{ vars.TEST_PRESCRIPTIONS_3 }}
-      TEST_PRESCRIPTIONS_4: ${{ vars.TEST_PRESCRIPTIONS_4 }}
-=======
-      FORWARD_CSOC_LOGS: false
->>>>>>> 5b4c71f3
+      TEST_PRESCRIPTIONS_1: ${{ vars.TEST_PRESCRIPTIONS_1 }}
+      TEST_PRESCRIPTIONS_2: ${{ vars.TEST_PRESCRIPTIONS_2 }}
+      TEST_PRESCRIPTIONS_3: ${{ vars.TEST_PRESCRIPTIONS_3 }}
+      TEST_PRESCRIPTIONS_4: ${{ vars.TEST_PRESCRIPTIONS_4 }}
+      FORWARD_CSOC_LOGS: false
     secrets:
       CLOUD_FORMATION_DEPLOY_ROLE: ${{ secrets.DEV_CLOUD_FORMATION_DEPLOY_ROLE }}
       PROXYGEN_ROLE: ${{ secrets.PROXYGEN_PTL_ROLE }}
@@ -188,14 +182,11 @@
       NOTIFY_API_BASE_URL: "https://int.api.service.nhs.uk"
       MTLS_KEY: psu-mtls-1
       IS_PULL_REQUEST: false
-<<<<<<< HEAD
-      TEST_PRESCRIPTIONS_1: ${{ vars.TEST_PRESCRIPTIONS_1 }}
-      TEST_PRESCRIPTIONS_2: ${{ vars.TEST_PRESCRIPTIONS_2 }}
-      TEST_PRESCRIPTIONS_3: ${{ vars.TEST_PRESCRIPTIONS_3 }}
-      TEST_PRESCRIPTIONS_4: ${{ vars.TEST_PRESCRIPTIONS_4 }}
-=======
-      FORWARD_CSOC_LOGS: false
->>>>>>> 5b4c71f3
+      TEST_PRESCRIPTIONS_1: ${{ vars.TEST_PRESCRIPTIONS_1 }}
+      TEST_PRESCRIPTIONS_2: ${{ vars.TEST_PRESCRIPTIONS_2 }}
+      TEST_PRESCRIPTIONS_3: ${{ vars.TEST_PRESCRIPTIONS_3 }}
+      TEST_PRESCRIPTIONS_4: ${{ vars.TEST_PRESCRIPTIONS_4 }}
+      FORWARD_CSOC_LOGS: false
     secrets:
       CLOUD_FORMATION_DEPLOY_ROLE: ${{ secrets.REF_CLOUD_FORMATION_DEPLOY_ROLE }}
       PROXYGEN_ROLE: ${{ secrets.PROXYGEN_PTL_ROLE }}
@@ -239,14 +230,11 @@
       NOTIFY_API_BASE_URL: "https://int.api.service.nhs.uk"
       MTLS_KEY: psu-mtls-1
       IS_PULL_REQUEST: false
-<<<<<<< HEAD
-      TEST_PRESCRIPTIONS_1: ${{ vars.TEST_PRESCRIPTIONS_1 }}
-      TEST_PRESCRIPTIONS_2: ${{ vars.TEST_PRESCRIPTIONS_2 }}
-      TEST_PRESCRIPTIONS_3: ${{ vars.TEST_PRESCRIPTIONS_3 }}
-      TEST_PRESCRIPTIONS_4: ${{ vars.TEST_PRESCRIPTIONS_4 }}
-=======
-      FORWARD_CSOC_LOGS: false
->>>>>>> 5b4c71f3
+      TEST_PRESCRIPTIONS_1: ${{ vars.TEST_PRESCRIPTIONS_1 }}
+      TEST_PRESCRIPTIONS_2: ${{ vars.TEST_PRESCRIPTIONS_2 }}
+      TEST_PRESCRIPTIONS_3: ${{ vars.TEST_PRESCRIPTIONS_3 }}
+      TEST_PRESCRIPTIONS_4: ${{ vars.TEST_PRESCRIPTIONS_4 }}
+      FORWARD_CSOC_LOGS: false
     secrets:
       CLOUD_FORMATION_DEPLOY_ROLE: ${{ secrets.QA_CLOUD_FORMATION_DEPLOY_ROLE }}
       PROXYGEN_ROLE: ${{ secrets.PROXYGEN_PTL_ROLE }}
@@ -285,14 +273,11 @@
       NOTIFY_API_BASE_URL: "https://int.api.service.nhs.uk"
       MTLS_KEY: psu-mtls-1
       IS_PULL_REQUEST: false
-<<<<<<< HEAD
-      TEST_PRESCRIPTIONS_1: ${{ vars.TEST_PRESCRIPTIONS_1 }}
-      TEST_PRESCRIPTIONS_2: ${{ vars.TEST_PRESCRIPTIONS_2 }}
-      TEST_PRESCRIPTIONS_3: ${{ vars.TEST_PRESCRIPTIONS_3 }}
-      TEST_PRESCRIPTIONS_4: ${{ vars.TEST_PRESCRIPTIONS_4 }}
-=======
-      FORWARD_CSOC_LOGS: false
->>>>>>> 5b4c71f3
+      TEST_PRESCRIPTIONS_1: ${{ vars.TEST_PRESCRIPTIONS_1 }}
+      TEST_PRESCRIPTIONS_2: ${{ vars.TEST_PRESCRIPTIONS_2 }}
+      TEST_PRESCRIPTIONS_3: ${{ vars.TEST_PRESCRIPTIONS_3 }}
+      TEST_PRESCRIPTIONS_4: ${{ vars.TEST_PRESCRIPTIONS_4 }}
+      FORWARD_CSOC_LOGS: false
     secrets:
       CLOUD_FORMATION_DEPLOY_ROLE: ${{ secrets.INT_CLOUD_FORMATION_DEPLOY_ROLE }}
       DEV_CLOUD_FORMATION_CHECK_VERSION_ROLE: ${{ secrets.DEV_CLOUD_FORMATION_CHECK_VERSION_ROLE }}
@@ -331,14 +316,11 @@
       NOTIFY_API_BASE_URL: "https://int.api.service.nhs.uk"
       MTLS_KEY: psu-mtls-1
       IS_PULL_REQUEST: false
-<<<<<<< HEAD
       TEST_PRESCRIPTIONS_1: ${{ vars.TEST_PRESCRIPTIONS_1_VALUES }}
       TEST_PRESCRIPTIONS_2: ${{ vars.TEST_PRESCRIPTIONS_2_VALUES }}
       TEST_PRESCRIPTIONS_3: ${{ vars.TEST_PRESCRIPTIONS_3_VALUES }}
       TEST_PRESCRIPTIONS_4: ${{ vars.TEST_PRESCRIPTIONS_4_VALUES }}
-=======
-      FORWARD_CSOC_LOGS: false
->>>>>>> 5b4c71f3
+      FORWARD_CSOC_LOGS: false
     secrets:
       CLOUD_FORMATION_DEPLOY_ROLE: ${{ secrets.INT_CLOUD_FORMATION_DEPLOY_ROLE }}
       PROXYGEN_ROLE: ${{ secrets.PROXYGEN_PROD_ROLE }}
