name: release code and api

on:
  workflow_call:
    inputs:
      STACK_NAME:
        required: true
        type: string
      ARTIFACT_BUCKET_PREFIX:
        required: true
        type: string
      AWS_ENVIRONMENT:
        required: true
        type: string
      APIGEE_ENVIRONMENT:
        required: true
        type: string
      ENABLE_MUTUAL_TLS:
        required: true
        type: boolean
      BUILD_ARTIFACT:
        required: true
        type: string
      TRUSTSTORE_FILE:
        required: true
        type: string
      VERSION_NUMBER:
        required: true
        type: string
      COMMIT_ID:
        required: true
        type: string
      LOG_LEVEL:
        required: false
        type: string
        default: INFO
      LOG_RETENTION_DAYS:
        required: true
        type: string
      CREATE_INT_RELEASE_NOTES:
        type: boolean
        default: false
      CREATE_INT_RC_RELEASE_NOTES:
        type: boolean
        default: false
      CREATE_PROD_RELEASE_NOTES:
        type: boolean
        default: false
      MARK_JIRA_RELEASED:
        type: boolean
        default: false
      DEPLOY_APIGEE:
        type: boolean
        default: true
      DYNAMODB_AUTOSCALE:
        type: boolean
        default: true
      DEPLOY_APIGEE_CPSU:
        type: boolean
        default: true
      DEPLOY_CHECK_PRESCRIPTION_STATUS_UPDATE:
        type: boolean
        default: false
      ENABLE_ALERTS:
        type: boolean
        default: true
      REQUIRE_APPLICATION_NAME:
        type: boolean
        default: true
      RUN_REGRESSION_TEST:
        required: true
        type: boolean
      STATE_MACHINE_LOG_LEVEL:
        required: true
        type: string
      ENABLE_BACKUP:
        required: true
        type: string
      ENABLE_NOTIFICATIONS_INTERNAL:
        required: false
        type: boolean
        default: false
      ENABLE_NOTIFICATIONS_EXTERNAL:
        required: false
        type: boolean
        default: false
      ENABLED_SYSTEMS:
        required: true
        type: string
      BLOCKED_SITE_ODS_CODES:
        required: true
        type: string
      NOTIFY_ROUTING_PLAN_ID:
        required: true
        type: string
      NOTIFY_API_BASE_URL:
        required: true
        type: string
      IS_PULL_REQUEST:
        type: boolean
        default: true
      MTLS_KEY:
        type: string
        required: true
<<<<<<< HEAD
      TEST_PRESCRIPTIONS_1:
        required: false
        type: string
        default: ""
      TEST_PRESCRIPTIONS_2:
        required: false
        type: string
        default: ""

      TEST_PRESCRIPTIONS_3:
        required: false
        type: string
        default: ""

      TEST_PRESCRIPTIONS_4:
        required: false
        type: string
        default: ""

=======
      FORWARD_CSOC_LOGS:
        required: true
        type: boolean
>>>>>>> 5b4c71f3
    secrets:
      CLOUD_FORMATION_DEPLOY_ROLE:
        required: true
      DEV_CLOUD_FORMATION_CHECK_VERSION_ROLE:
        required: false
      INT_CLOUD_FORMATION_CHECK_VERSION_ROLE:
        required: false
      PROD_CLOUD_FORMATION_CHECK_VERSION_ROLE:
        required: false
      DEV_CLOUD_FORMATION_EXECUTE_LAMBDA_ROLE:
        required: false
      PROXYGEN_ROLE:
        required: false
      REGRESSION_TESTS_PEM:
        required: true

jobs:
  release_code_and_api:
    runs-on: ubuntu-22.04
    environment: ${{ inputs.AWS_ENVIRONMENT }}
    permissions:
      id-token: write
      contents: write

    steps:
      - name: Checkout local github actions
        uses: actions/checkout@v5
        with:
          ref: ${{ env.BRANCH_NAME }}
          fetch-depth: 0
          sparse-checkout: |
            .github

      - name: create_int_rc_release_notes
        uses: ./.github/actions/update_confluence_jira
        if: ${{ inputs.CREATE_INT_RC_RELEASE_NOTES == true }}
        with:
          TARGET_ENVIRONMENT: int
          RELEASE_TAG: ${{ inputs.VERSION_NUMBER }}
          CONFLUENCE_PAGE_ID: "789747650"
          CREATE_RC_RELEASE_NOTES: true
          DEV_CLOUD_FORMATION_CHECK_VERSION_ROLE: ${{ secrets.DEV_CLOUD_FORMATION_CHECK_VERSION_ROLE }}
          TARGET_CLOUD_FORMATION_CHECK_VERSION_ROLE: ${{ secrets.INT_CLOUD_FORMATION_CHECK_VERSION_ROLE }}
          DEV_CLOUD_FORMATION_EXECUTE_LAMBDA_ROLE: ${{ secrets.DEV_CLOUD_FORMATION_EXECUTE_LAMBDA_ROLE }}

      - name: Configure AWS Credentials
        uses: aws-actions/configure-aws-credentials@v5
        with:
          aws-region: eu-west-2
          role-to-assume: ${{ secrets.CLOUD_FORMATION_DEPLOY_ROLE }}
          role-session-name: psu-release-code

      - name: Download build artifact
        uses: actions/download-artifact@v5
        with:
          name: ${{ inputs.BUILD_ARTIFACT }}
          path: .

      - name: Export specification paths
        run: |
          SPEC_PATH="$(pwd)/.aws-sam/build/specification/eps-prescription-status-update-api.resolved.json"
          echo "Specification location: $SPEC_PATH"
          echo "SPEC_PATH=${SPEC_PATH}" >> "$GITHUB_ENV"
          CPSU_SPEC_PATH="$(pwd)/.aws-sam/build/specification/eps-custom-prescription-status-update-api.resolved.json"
          echo "CPSU Specification location: $CPSU_SPEC_PATH"
          echo "CPSU_SPEC_PATH=${CPSU_SPEC_PATH}" >> "$GITHUB_ENV"

      - name: read ODS codes
        id: read
        run: |
          INPUT_FILE="${GITHUB_WORKSPACE}/.github/cfg/ods_codes_${{ inputs.AWS_ENVIRONMENT }}.txt"
          CSV=$(sed ':a;N;$!ba;s/\r\?\n/,/g;s/,$//' < "$INPUT_FILE")
          echo "ods_csv=${CSV}" >> "$GITHUB_OUTPUT"

      - name: release code
        shell: bash
        working-directory: .github/scripts
        env:
          ARTIFACT_BUCKET_PREFIX: prescription_status_update/${{ inputs.ARTIFACT_BUCKET_PREFIX }}
          COMMIT_ID: ${{ inputs.COMMIT_ID }}
          ENABLE_MUTUAL_TLS: ${{ inputs.ENABLE_MUTUAL_TLS }}
          LOG_LEVEL: ${{ inputs.LOG_LEVEL }}
          LOG_RETENTION_DAYS: ${{ inputs.LOG_RETENTION_DAYS }}
          STACK_NAME: ${{ inputs.STACK_NAME }}
          TARGET_ENVIRONMENT: ${{ inputs.AWS_ENVIRONMENT }}
          TEMPLATE_FILE: template.yaml
          TRUSTSTORE_FILE: ${{ inputs.TRUSTSTORE_FILE }}
          VERSION_NUMBER: ${{ inputs.VERSION_NUMBER }}
          DYNAMODB_AUTOSCALE: ${{ inputs.DYNAMODB_AUTOSCALE }}
          DEPLOY_CHECK_PRESCRIPTION_STATUS_UPDATE: ${{ inputs.DEPLOY_CHECK_PRESCRIPTION_STATUS_UPDATE }}
          ENABLE_ALERTS: ${{ inputs.ENABLE_ALERTS }}
          STATE_MACHINE_LOG_LEVEL: ${{ inputs.STATE_MACHINE_LOG_LEVEL }}
          ENABLE_BACKUP: ${{ inputs.ENABLE_BACKUP }}
          ENABLE_NOTIFICATIONS_INTERNAL: ${{ inputs.ENABLE_NOTIFICATIONS_INTERNAL }}
          ENABLE_NOTIFICATIONS_EXTERNAL: ${{ inputs.ENABLE_NOTIFICATIONS_EXTERNAL }}
          REQUIRE_APPLICATION_NAME: ${{ inputs.REQUIRE_APPLICATION_NAME }}
          ENABLED_SITE_ODS_CODES: ${{ steps.read.outputs.ods_csv }}
          ENABLED_SYSTEMS: ${{ inputs.ENABLED_SYSTEMS }}
          BLOCKED_SITE_ODS_CODES: ${{ inputs.BLOCKED_SITE_ODS_CODES }}
          NOTIFY_ROUTING_PLAN_ID: ${{ inputs.NOTIFY_ROUTING_PLAN_ID }}
          NOTIFY_API_BASE_URL: ${{ inputs.NOTIFY_API_BASE_URL }}
<<<<<<< HEAD
          TEST_PRESCRIPTIONS_1: ${{ inputs.TEST_PRESCRIPTIONS_1 }}
          TEST_PRESCRIPTIONS_2: ${{ inputs.TEST_PRESCRIPTIONS_2 }}
          TEST_PRESCRIPTIONS_3: ${{ inputs.TEST_PRESCRIPTIONS_3 }}
          TEST_PRESCRIPTIONS_4: ${{ inputs.TEST_PRESCRIPTIONS_4 }}
=======
          FORWARD_CSOC_LOGS: ${{ inputs.FORWARD_CSOC_LOGS }}
>>>>>>> 5b4c71f3
        run: ./release_code.sh

      - name: get mtls secrets
        shell: bash
        run: |
          mkdir -p ~/.proxygen/tmp
          client_private_key_arn=$(aws cloudformation list-exports --query "Exports[?Name=='account-resources:PsuClientKeySecret'].Value" --output text)
          client_cert_arn=$(aws cloudformation list-exports --query "Exports[?Name=='account-resources:PsuClientCertSecret'].Value" --output text)
          aws secretsmanager get-secret-value --secret-id "${client_private_key_arn}" --query SecretString --output text > ~/.proxygen/tmp/client_private_key
          aws secretsmanager get-secret-value --secret-id "${client_cert_arn}" --query SecretString --output text > ~/.proxygen/tmp/client_cert
        env:
          AWS_MAX_ATTEMPTS: 20

      - name: Configure AWS Credentials for api release
        uses: aws-actions/configure-aws-credentials@v5
        with:
          aws-region: eu-west-2
          role-to-assume: ${{ secrets.PROXYGEN_ROLE }}
          role-session-name: psu-proxygen-ptl

      - name: Deploy PSU API
        shell: bash
        working-directory: .github/scripts
        if: ${{ inputs.DEPLOY_APIGEE == true && always() && !failure() && !cancelled() }}
        env:
          API_TYPE: standard
          VERSION_NUMBER: ${{ inputs.VERSION_NUMBER }}
          PROXYGEN_PATH: ${{ env.PROXYGEN_PATH }}
          SPEC_PATH: ${{ env.SPEC_PATH }}
          STACK_NAME: ${{ inputs.STACK_NAME }}
          AWS_ENVIRONMENT: ${{ inputs.AWS_ENVIRONMENT }}
          APIGEE_ENVIRONMENT: ${{ inputs.APIGEE_ENVIRONMENT }}
          PROXYGEN_PRIVATE_KEY_NAME: PSUProxygenPrivateKey
          PROXYGEN_KID: "eps-cli-key-1"
          DRY_RUN: false
          DEPLOY_CHECK_PRESCRIPTION_STATUS_UPDATE: ${{ inputs.DEPLOY_CHECK_PRESCRIPTION_STATUS_UPDATE }}
          IS_PULL_REQUEST: ${{ inputs.IS_PULL_REQUEST }}
          MTLS_KEY: ${{ inputs.MTLS_KEY }}
          ENABLE_MUTUAL_TLS: ${{ inputs.ENABLE_MUTUAL_TLS }}
        run: ./deploy_api.sh

      - name: Deploy CPSU API
        shell: bash
        working-directory: .github/scripts
        if: ${{ inputs.DEPLOY_APIGEE_CPSU == true && always() && !failure() && !cancelled() }}
        env:
          API_TYPE: custom
          VERSION_NUMBER: ${{ inputs.VERSION_NUMBER }}
          PROXYGEN_PATH: ${{ env.PROXYGEN_PATH }}
          SPEC_PATH: ${{ env.CPSU_SPEC_PATH }}
          STACK_NAME: ${{ inputs.STACK_NAME }}
          AWS_ENVIRONMENT: ${{ inputs.AWS_ENVIRONMENT }}
          APIGEE_ENVIRONMENT: ${{ inputs.APIGEE_ENVIRONMENT }}
          PROXYGEN_PRIVATE_KEY_NAME: CPSUProxygenPrivateKey
          PROXYGEN_KID: eps-cli-key-cpsu-1
          DRY_RUN: false
          DEPLOY_CHECK_PRESCRIPTION_STATUS_UPDATE: ${{ inputs.DEPLOY_CHECK_PRESCRIPTION_STATUS_UPDATE }}
          IS_PULL_REQUEST: ${{ inputs.IS_PULL_REQUEST }}
          MTLS_KEY: ${{ inputs.MTLS_KEY }}
          ENABLE_MUTUAL_TLS: ${{ inputs.ENABLE_MUTUAL_TLS }}
        run: ./deploy_api.sh

      - name: create_int_release_notes
        uses: ./.github/actions/update_confluence_jira
        if: ${{ inputs.CREATE_INT_RELEASE_NOTES == true && always() && !failure() && !cancelled() }}
        with:
          TARGET_ENVIRONMENT: int
          CONFLUENCE_PAGE_ID: "789747642"
          CREATE_RC_RELEASE_NOTES: false
          DEV_CLOUD_FORMATION_CHECK_VERSION_ROLE: ${{ secrets.DEV_CLOUD_FORMATION_CHECK_VERSION_ROLE }}
          TARGET_CLOUD_FORMATION_CHECK_VERSION_ROLE: ${{ secrets.INT_CLOUD_FORMATION_CHECK_VERSION_ROLE }}
          DEV_CLOUD_FORMATION_EXECUTE_LAMBDA_ROLE: ${{ secrets.DEV_CLOUD_FORMATION_EXECUTE_LAMBDA_ROLE }}

      - name: create_prod_release_notes
        uses: ./.github/actions/update_confluence_jira
        if: ${{ inputs.CREATE_PROD_RELEASE_NOTES == true && always() && !failure() && !cancelled() }}
        with:
          TARGET_ENVIRONMENT: prod
          CONFLUENCE_PAGE_ID: "789747646"
          CREATE_RC_RELEASE_NOTES: false
          DEV_CLOUD_FORMATION_CHECK_VERSION_ROLE: ${{ secrets.DEV_CLOUD_FORMATION_CHECK_VERSION_ROLE }}
          TARGET_CLOUD_FORMATION_CHECK_VERSION_ROLE: ${{ secrets.PROD_CLOUD_FORMATION_CHECK_VERSION_ROLE }}
          DEV_CLOUD_FORMATION_EXECUTE_LAMBDA_ROLE: ${{ secrets.DEV_CLOUD_FORMATION_EXECUTE_LAMBDA_ROLE }}

      - name: mark_released_in_jira
        uses: ./.github/actions/mark_jira_released
        if: ${{ inputs.MARK_JIRA_RELEASED == true && always() && !failure() && !cancelled() }}
        with:
          RELEASE_TAG: ${{ inputs.VERSION_NUMBER }}
          DEV_CLOUD_FORMATION_EXECUTE_LAMBDA_ROLE: ${{ secrets.DEV_CLOUD_FORMATION_EXECUTE_LAMBDA_ROLE }}

      - name: Checkout gh-pages
        uses: actions/checkout@v5
        with:
          ref: gh-pages
          path: gh-pages

      - name: Update release tag in github pages
        if: ${{ !startsWith(inputs.STACK_NAME, 'psu-pr-') }}
        run: |
          cd gh-pages
          NOW=$(date +'%Y-%m-%dT%H:%M:%S')
          echo "tag,release_datetime" > _data/${{ inputs.APIGEE_ENVIRONMENT }}_latest.csv
          echo "${{ inputs.VERSION_NUMBER }},${NOW}" >> _data/${{ inputs.APIGEE_ENVIRONMENT }}_latest.csv
          echo "${{ inputs.VERSION_NUMBER }},${NOW}" >> _data/${{ inputs.APIGEE_ENVIRONMENT }}_deployments.csv
          git config user.name github-actions
          git config user.email github-actions@github.com
          git add _data/${{ inputs.APIGEE_ENVIRONMENT }}_latest.csv
          git add _data/${{ inputs.APIGEE_ENVIRONMENT }}_deployments.csv
          git commit -m 'update releases for ${{ inputs.APIGEE_ENVIRONMENT }}'
          parallel --retries 10 --delay 3 ::: "git pull --rebase && git push"

  regression_tests:
    if: ${{ inputs.RUN_REGRESSION_TEST == true && always() && !failure() && !cancelled() }}
    name: Regression Tests
    uses: ./.github/workflows/run_regression_tests.yml
    needs: release_code_and_api
    with:
      ENVIRONMENT: ${{ inputs.APIGEE_ENVIRONMENT }}
      VERSION_NUMBER: ${{ inputs.VERSION_NUMBER }}
    secrets:
      REGRESSION_TESTS_PEM: ${{ secrets.REGRESSION_TESTS_PEM }}<|MERGE_RESOLUTION|>--- conflicted
+++ resolved
@@ -102,7 +102,6 @@
       MTLS_KEY:
         type: string
         required: true
-<<<<<<< HEAD
       TEST_PRESCRIPTIONS_1:
         required: false
         type: string
@@ -122,11 +121,9 @@
         type: string
         default: ""
 
-=======
       FORWARD_CSOC_LOGS:
         required: true
         type: boolean
->>>>>>> 5b4c71f3
     secrets:
       CLOUD_FORMATION_DEPLOY_ROLE:
         required: true
@@ -228,14 +225,11 @@
           BLOCKED_SITE_ODS_CODES: ${{ inputs.BLOCKED_SITE_ODS_CODES }}
           NOTIFY_ROUTING_PLAN_ID: ${{ inputs.NOTIFY_ROUTING_PLAN_ID }}
           NOTIFY_API_BASE_URL: ${{ inputs.NOTIFY_API_BASE_URL }}
-<<<<<<< HEAD
           TEST_PRESCRIPTIONS_1: ${{ inputs.TEST_PRESCRIPTIONS_1 }}
           TEST_PRESCRIPTIONS_2: ${{ inputs.TEST_PRESCRIPTIONS_2 }}
           TEST_PRESCRIPTIONS_3: ${{ inputs.TEST_PRESCRIPTIONS_3 }}
           TEST_PRESCRIPTIONS_4: ${{ inputs.TEST_PRESCRIPTIONS_4 }}
-=======
           FORWARD_CSOC_LOGS: ${{ inputs.FORWARD_CSOC_LOGS }}
->>>>>>> 5b4c71f3
         run: ./release_code.sh
 
       - name: get mtls secrets
