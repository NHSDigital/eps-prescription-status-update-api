name: sam package code

on:
  workflow_call:

jobs:
  sam_package_code:
    runs-on: ubuntu-latest
    permissions:
      id-token: write
      contents: read
      packages: read
    steps:
      - name: Checkout code
        uses: actions/checkout@v4
        with:
          ref: ${{ env.BRANCH_NAME }}

      # using git commit sha for version of action to ensure we have stable version
      - name: Install asdf
        uses: asdf-vm/actions/setup@05e0d2ed97b598bfce82fd30daf324ae0c4570e6
        with:
          asdf_branch: v0.11.3
  
      - name: Cache asdf
        uses: actions/cache@v4
        with:
          path: |
            ~/.asdf
          key: ${{ runner.os }}-asdf-${{ hashFiles('**/.tool-versions') }}
          restore-keys: |
            ${{ runner.os }}-asdf-

      - name: Install asdf dependencies in .tool-versions
        uses: asdf-vm/actions/install@05e0d2ed97b598bfce82fd30daf324ae0c4570e6
        with:
          asdf_branch: v0.11.3
        env:
          PYTHON_CONFIGURE_OPTS: --enable-shared
      
      - name: Setting up .npmrc
        env:
          NODE_AUTH_TOKEN: ${{ secrets.GITHUB_TOKEN }}
        run: |
          echo "//npm.pkg.github.com/:_authToken=${NODE_AUTH_TOKEN}" >> ~/.npmrc
          echo "@nhsdigital:registry=https://npm.pkg.github.com" >> ~/.npmrc
          
      - name: make install
        run: |
          make install

      - shell: bash
        name: package code
        run: |
          cp .tool-versions ~/
          rm -rf .aws-sam
          export PATH=$PATH:$PWD/node_modules/.bin
          make sam-build
          cp Makefile .aws-sam/build/
          cp samconfig_package_and_deploy.toml .aws-sam/build/

      - uses: actions/upload-artifact@v4
        name: upload build artifact
        with:
          name: packaged_code
          path: |
            .aws-sam/build
<<<<<<< HEAD
            SAMtemplates/state_machines/UpdatePrescriptionStatusStateMachine.asl.json
=======

      - shell: bash
        name: package sandbox
        run: |
          cp .tool-versions ~/
          rm -rf .aws-sam
          export PATH=$PATH:$PWD/node_modules/.bin
          make sam-build-sandbox
          cp Makefile .aws-sam/build/
          cp samconfig_package_and_deploy.toml .aws-sam/build/

      - uses: actions/upload-artifact@v4
        name: upload sandbox build artifact
        with:
          name: packaged_sandbox_code
          path: |
            .aws-sam/build
>>>>>>> 10bb08d9
<|MERGE_RESOLUTION|>--- conflicted
+++ resolved
@@ -65,9 +65,7 @@
           name: packaged_code
           path: |
             .aws-sam/build
-<<<<<<< HEAD
             SAMtemplates/state_machines/UpdatePrescriptionStatusStateMachine.asl.json
-=======
 
       - shell: bash
         name: package sandbox
@@ -84,5 +82,4 @@
         with:
           name: packaged_sandbox_code
           path: |
-            .aws-sam/build
->>>>>>> 10bb08d9
+            .aws-sam/build