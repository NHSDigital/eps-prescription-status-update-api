name: sam package code

on:
  workflow_call:

jobs:
  sam_package_code:
    runs-on: ubuntu-latest
    permissions:
      id-token: write
      contents: read
      packages: read
    steps:
      - name: Checkout code
        uses: actions/checkout@v4
        with:
          ref: ${{ env.BRANCH_NAME }}

      # using git commit sha for version of action to ensure we have stable version
      - name: Install asdf
        uses: asdf-vm/actions/setup@05e0d2ed97b598bfce82fd30daf324ae0c4570e6
        with:
          asdf_branch: v0.11.3
  
      - name: Cache asdf
        uses: actions/cache@v4
        with:
          path: |
            ~/.asdf
          key: ${{ runner.os }}-asdf-${{ hashFiles('**/.tool-versions') }}
          restore-keys: |
            ${{ runner.os }}-asdf-

      - name: Install asdf dependencies in .tool-versions
        uses: asdf-vm/actions/install@05e0d2ed97b598bfce82fd30daf324ae0c4570e6
        with:
          asdf_branch: v0.11.3
        env:
          PYTHON_CONFIGURE_OPTS: --enable-shared
      
      - name: Setting up .npmrc
        env:
          NODE_AUTH_TOKEN: ${{ secrets.GITHUB_TOKEN }}
        run: |
          echo "//npm.pkg.github.com/:_authToken=${NODE_AUTH_TOKEN}" >> ~/.npmrc
          echo "@nhsdigital:registry=https://npm.pkg.github.com" >> ~/.npmrc

      - name: make install
        run: |
          make install

      - shell: bash
        name: package code
        run: |
          cp .tool-versions ~/
          rm -rf .aws-sam
          export PATH=$PATH:$PWD/node_modules/.bin
          make sam-build
          make publish
          cp Makefile .aws-sam/build/
          cp samconfig_package_and_deploy.toml .aws-sam/build/
          mkdir -p .aws-sam/build/spec
          cp -r packages/specification/dist/ .aws-sam/build/specification

      - name: List files in .aws-sam/build/
        run: |
          ls -R .aws-sam/build/

      - uses: actions/upload-artifact@v4
        name: upload build artifact
        with:
          name: packaged_code
          path: |
            .aws-sam/build
<<<<<<< HEAD
            packages/updatePrescriptionStatus/lib/get-secrets-layer.zip

      - uses: actions/upload-artifact@v4
        name: upload specification artifact
        with:
          name: specification_code
          path: |
            .aws-sam/build/specification
=======

      - shell: bash
        name: package sandbox
        run: |
          cp .tool-versions ~/
          rm -rf .aws-sam
          export PATH=$PATH:$PWD/node_modules/.bin
          make sam-build-sandbox
          cp Makefile .aws-sam/build/
          cp samconfig_package_and_deploy.toml .aws-sam/build/

      - uses: actions/upload-artifact@v4
        name: upload sandbox build artifact
        with:
          name: packaged_sandbox_code
          path: |
            .aws-sam/build
>>>>>>> 10bb08d9
<|MERGE_RESOLUTION|>--- conflicted
+++ resolved
@@ -72,7 +72,6 @@
           name: packaged_code
           path: |
             .aws-sam/build
-<<<<<<< HEAD
             packages/updatePrescriptionStatus/lib/get-secrets-layer.zip
 
       - uses: actions/upload-artifact@v4
@@ -81,7 +80,6 @@
           name: specification_code
           path: |
             .aws-sam/build/specification
-=======
 
       - shell: bash
         name: package sandbox
@@ -98,5 +96,4 @@
         with:
           name: packaged_sandbox_code
           path: |
-            .aws-sam/build
->>>>>>> 10bb08d9
+            .aws-sam/build