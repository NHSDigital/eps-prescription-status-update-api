--- conflicted
+++ resolved
@@ -65,10 +65,7 @@
           name: packaged_code
           path: |
             .aws-sam/build
-<<<<<<< HEAD
-=======
             SAMtemplates/state_machines/UpdatePrescriptionStatusStateMachine.asl.json
->>>>>>> 2ae539d9
 
       - shell: bash
         name: package sandbox
@@ -80,18 +77,11 @@
           cp Makefile .aws-sam/build/
           cp samconfig_package_and_deploy.toml .aws-sam/build/
 
-<<<<<<< HEAD
-=======
       # Readme is included to stop the action flattening the folder structure of aws-sam/build when it is the only item to upload
->>>>>>> 2ae539d9
       - uses: actions/upload-artifact@v4
         name: upload sandbox build artifact
         with:
           name: packaged_sandbox_code
           path: |
-<<<<<<< HEAD
             .aws-sam/build
-=======
-            .aws-sam/build
-            README.md 
->>>>>>> 2ae539d9
+            README.md 