--- conflicted
+++ resolved
@@ -105,7 +105,6 @@
     fi
 fi
 
-<<<<<<< HEAD
 # Remove test report lambda if its not needed
 if [[ "${DEPLOY_TEST_REPORT_LAMBDA}" == "false" ]]; then
     if [[ "${API_TYPE}" == "standard" ]]; then
@@ -114,10 +113,8 @@
     fi
 fi
 
-=======
 # Find and replace the x-nhsd-apim.target.secret value
 jq --arg mtls_key "${MTLS_KEY}"  '.["x-nhsd-apim"].target.security.secret = "\($mtls_key)"' "${SPEC_PATH}" > temp.json && mv temp.json "${SPEC_PATH}"
->>>>>>> 3eac61e3
 
 echo
 
