--- conflicted
+++ resolved
@@ -58,16 +58,10 @@
 fi
 
 # Find and replace securitySchemes
-<<<<<<< HEAD
-if [[ $APIGEE_ENVIRONMENT == prod ]]; then
-    if [[ $API_TYPE == standard ]]; then
-        jq '.components.securitySchemes."app-level3" = {"$ref": "https://proxygen.prod.api.platform.nhs.uk/components/securitySchemes/app-level3"}' "$SPEC_PATH" > temp.json && mv temp.json "$SPEC_PATH"
-        jq 'del(.paths."/checkprescriptionstatusupdates")' "$SPEC_PATH" > temp.json && mv temp.json "$SPEC_PATH"
-=======
 if [[ "${APIGEE_ENVIRONMENT}" == "prod" ]]; then
     if [[ "${API_TYPE}" == "standard" ]]; then
         jq '.components.securitySchemes."app-level3" = {"$ref": "https://proxygen.prod.api.platform.nhs.uk/components/securitySchemes/app-level3"}' "${SPEC_PATH}" > temp.json && mv temp.json "${SPEC_PATH}"
->>>>>>> ab2fa7ef
+        jq 'del(.paths."/checkprescriptionstatusupdates")' "$SPEC_PATH" > temp.json && mv temp.json "$SPEC_PATH"
     else
         jq '.components.securitySchemes."app-level0" = {"$ref": "https://proxygen.prod.api.platform.nhs.uk/components/securitySchemes/app-level0"}' "${SPEC_PATH}" > temp.json && mv temp.json "${SPEC_PATH}"
     fi
