#!/usr/bin/env bash

AWS_MAX_ATTEMPTS=20
export AWS_MAX_ATTEMPTS

echo "$COMMIT_ID"

CF_LONDON_EXPORTS=$(aws cloudformation list-exports --region eu-west-2 --output json)
artifact_bucket_arn=$(echo "$CF_LONDON_EXPORTS" | \
    jq \
    --arg EXPORT_NAME "account-resources:ArtifactsBucket" \
    -r '.Exports[] | select(.Name == $EXPORT_NAME) | .Value')
artifact_bucket=$(echo "$artifact_bucket_arn" | cut -d: -f6 | cut -d/ -f1)
export artifact_bucket

cloud_formation_execution_role=$(echo "$CF_LONDON_EXPORTS" | \
    jq \
    --arg EXPORT_NAME "ci-resources:CloudFormationExecutionRole" \
    -r '.Exports[] | select(.Name == $EXPORT_NAME) | .Value')

if [ -z "${cloud_formation_execution_role}" ]; then
    echo "could not retrieve ROLE from aws cloudformation list-exports"
    exit 1
fi
export cloud_formation_execution_role

TRUSTSTORE_BUCKET_ARN=$(aws cloudformation describe-stacks --stack-name account-resources --query "Stacks[0].Outputs[?OutputKey=='TrustStoreBucket'].OutputValue" --output text)
TRUSTSTORE_BUCKET_NAME=$(echo "${TRUSTSTORE_BUCKET_ARN}" | cut -d ":" -f 6)
LATEST_TRUSTSTORE_VERSION=$(aws s3api list-object-versions --bucket "${TRUSTSTORE_BUCKET_NAME}" --prefix "${TRUSTSTORE_FILE}" --query 'Versions[?IsLatest].[VersionId]' --output text)
export LATEST_TRUSTSTORE_VERSION

cd ../../.aws-sam/build || exit

REPO=eps-prescription-status-update-api
CFN_DRIFT_DETECTION_GROUP="psu"
if [[ "$STACK_NAME" =~ -pr-[0-9]+$ ]]; then
  CFN_DRIFT_DETECTION_GROUP="psu-pull-request"
fi

sam deploy \
    --template-file "$TEMPLATE_FILE" \
    --stack-name "$STACK_NAME" \
    --capabilities CAPABILITY_NAMED_IAM CAPABILITY_AUTO_EXPAND \
    --region eu-west-2 \
    --s3-bucket "$artifact_bucket" \
    --s3-prefix "$ARTIFACT_BUCKET_PREFIX" \
    --config-file samconfig_package_and_deploy.toml \
    --no-fail-on-empty-changeset \
    --role-arn "$cloud_formation_execution_role" \
    --no-confirm-changeset \
    --force-upload \
    --tags "version=$VERSION_NUMBER stack=$STACK_NAME repo=$REPO cfnDriftDetectionGroup=$CFN_DRIFT_DETECTION_GROUP" \
    --parameter-overrides \
            TruststoreVersion="$LATEST_TRUSTSTORE_VERSION" \
            EnableMutualTLS="$ENABLE_MUTUAL_TLS" \
            EnableSplunk=true \
            EnableDynamoDBAutoScaling="$DYNAMODB_AUTOSCALE" \
            VersionNumber="$VERSION_NUMBER" \
            CommitId="$COMMIT_ID" \
            LogLevel="$LOG_LEVEL" \
            LogRetentionInDays="$LOG_RETENTION_DAYS" \
            Environment="$TARGET_ENVIRONMENT" \
            DeployCheckPrescriptionStatusUpdate="$DEPLOY_CHECK_PRESCRIPTION_STATUS_UPDATE" \
            EnableAlerts="$ENABLE_ALERTS" \
            StateMachineLogLevel="$STATE_MACHINE_LOG_LEVEL" \
            EnableNotificationsInternal="$ENABLE_NOTIFICATIONS_INTERNAL" \
            EnableNotificationsExternal="$ENABLE_NOTIFICATIONS_EXTERNAL" \
            EnabledSiteODSCodesValue="${ENABLED_SITE_ODS_CODES:-' '}" \
            EnabledSystemsValue="${ENABLED_SYSTEMS:-' '}" \
            BlockedSiteODSCodesValue="${BLOCKED_SITE_ODS_CODES:-' '}" \
            NotifyRoutingPlanIDValue="$NOTIFY_ROUTING_PLAN_ID" \
            NotifyAPIBaseURLValue="$NOTIFY_API_BASE_URL" \
            RequireApplicationName="$REQUIRE_APPLICATION_NAME" \
            EnableBackup="$ENABLE_BACKUP" \
<<<<<<< HEAD
            TEST_PRESCRIPTIONS_1="$TEST_PRESCRIPTIONS_1" \
            TEST_PRESCRIPTIONS_2="$TEST_PRESCRIPTIONS_2" \
            TEST_PRESCRIPTIONS_3="$TEST_PRESCRIPTIONS_3" \
            TEST_PRESCRIPTIONS_4="$TEST_PRESCRIPTIONS_4"
=======
            ForwardCsocLogs="$FORWARD_CSOC_LOGS"
>>>>>>> 5b4c71f3
<|MERGE_RESOLUTION|>--- conflicted
+++ resolved
@@ -72,11 +72,8 @@
             NotifyAPIBaseURLValue="$NOTIFY_API_BASE_URL" \
             RequireApplicationName="$REQUIRE_APPLICATION_NAME" \
             EnableBackup="$ENABLE_BACKUP" \
-<<<<<<< HEAD
             TEST_PRESCRIPTIONS_1="$TEST_PRESCRIPTIONS_1" \
             TEST_PRESCRIPTIONS_2="$TEST_PRESCRIPTIONS_2" \
             TEST_PRESCRIPTIONS_3="$TEST_PRESCRIPTIONS_3" \
-            TEST_PRESCRIPTIONS_4="$TEST_PRESCRIPTIONS_4"
-=======
-            ForwardCsocLogs="$FORWARD_CSOC_LOGS"
->>>>>>> 5b4c71f3
+            TEST_PRESCRIPTIONS_4="$TEST_PRESCRIPTIONS_4" \
+            ForwardCsocLogs="$FORWARD_CSOC_LOGS"