{
<<<<<<< HEAD
  "name": "@PrescriptionStatusUpdate_common/middyErrorHandler",
  "version": "1.0.0",
  "description": "Common module for a partial middyErrorHandler",
  "author": "NHS Digital",
  "license": "MIT",
  "main": "lib/src/index.js",
  "type": "module",
  "scripts": {
    "unit": "POWERTOOLS_DEV=true NODE_OPTIONS=--experimental-vm-modules jest --no-cache --coverage",
    "lint": "eslint  --max-warnings 0 --fix --config ../../../eslint.config.mjs .",
    "compile": "tsc",
    "test": "npm run compile && npm run unit",
    "check-licenses": "license-checker --failOn GPL --failOn LGPL --start ../.."
  },
  "dependencies": {
    "@aws-lambda-powertools/logger": "^2.7.0"
  },
  "devDependencies": {
    "@middy/core": "^5.4.5",
    "@PrescriptionStatusUpdate_common/testing": "^1.0.0"
  }
=======
    "name": "@PrescriptionStatusUpdate_common/middyErrorHandler",
    "version": "1.0.0",
    "description": "Common module for a partial middyErrorHandler",
    "author": "NHS Digital",
    "license": "MIT",
    "main": "lib/src/index.js",
    "type": "module",
    "scripts": {
        "unit": "POWERTOOLS_DEV=true NODE_OPTIONS=--experimental-vm-modules jest --no-cache --coverage",
        "lint": "eslint . --ext .ts --max-warnings 0 --fix",
        "compile": "tsc",
        "test": "npm run compile && npm run unit",
        "check-licenses": "license-checker --failOn GPL --failOn LGPL --start ../.."
    },
    "dependencies": {
        "@aws-lambda-powertools/logger": "^2.7.0"
    },
    "devDependencies": {
        "@middy/core": "^5.4.6",
        "@PrescriptionStatusUpdate_common/testing": "^1.0.0"
    }
>>>>>>> 0da843d8
}<|MERGE_RESOLUTION|>--- conflicted
+++ resolved
@@ -1,5 +1,4 @@
 {
-<<<<<<< HEAD
   "name": "@PrescriptionStatusUpdate_common/middyErrorHandler",
   "version": "1.0.0",
   "description": "Common module for a partial middyErrorHandler",
@@ -18,30 +17,7 @@
     "@aws-lambda-powertools/logger": "^2.7.0"
   },
   "devDependencies": {
-    "@middy/core": "^5.4.5",
+    "@middy/core": "^5.4.6",
     "@PrescriptionStatusUpdate_common/testing": "^1.0.0"
   }
-=======
-    "name": "@PrescriptionStatusUpdate_common/middyErrorHandler",
-    "version": "1.0.0",
-    "description": "Common module for a partial middyErrorHandler",
-    "author": "NHS Digital",
-    "license": "MIT",
-    "main": "lib/src/index.js",
-    "type": "module",
-    "scripts": {
-        "unit": "POWERTOOLS_DEV=true NODE_OPTIONS=--experimental-vm-modules jest --no-cache --coverage",
-        "lint": "eslint . --ext .ts --max-warnings 0 --fix",
-        "compile": "tsc",
-        "test": "npm run compile && npm run unit",
-        "check-licenses": "license-checker --failOn GPL --failOn LGPL --start ../.."
-    },
-    "dependencies": {
-        "@aws-lambda-powertools/logger": "^2.7.0"
-    },
-    "devDependencies": {
-        "@middy/core": "^5.4.6",
-        "@PrescriptionStatusUpdate_common/testing": "^1.0.0"
-    }
->>>>>>> 0da843d8
 }