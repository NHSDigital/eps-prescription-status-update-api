--- conflicted
+++ resolved
@@ -296,20 +296,14 @@
     OperationOutcome:
       $ref: schemas/resources/OperationOutcome.yaml
 security:
-        - app-level3: []
+  - app-level3: []
 x-nhsd-apim:
   temporary: false
   monitoring: false
   access:
-<<<<<<< HEAD
-  - title: Application Restricted
-    grants:
-      app-level3: []
-=======
     - title: Application Restricted
       grants:
-        app-level0: []
->>>>>>> b38bf38e
+        app-level3: []
   target:
     type: external
     healthcheck: /_status
