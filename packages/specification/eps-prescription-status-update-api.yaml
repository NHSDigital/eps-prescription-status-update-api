# This is an OpenAPI Specification (https://swagger.io/specification/)
# for the Prescription Status Update API
# owned by NHS Digital (https://digital.nhs.uk/)

openapi: 3.0.0
x-nhs-api-spec-guid: 816f3e79-1d81-4ae7-af54-dcd4a739d01a
info:
  title: Prescription Status Update API
  version: "0.0.1"
  contact:
    name: Prescription Status Update API Support
    url: https://digital.nhs.uk/developer/help-and-support
    email: api.management@nhs.net
  description: |
    ## Overview
    The Prescription Status Update API allows dispensing suppliers to push status information about electronic prescriptions to patients on a national scale via the NHS App (and potential other third parties in the future). 
    This includes letting patients know when their prescription is ready to collect.
    The overall aim of the service is to reduce burden to front line NHS services by reducing the number of routine patient queries about their prescriptions. 

    This service is made up of the following components:  
    (include diagram of data flow?)

    ## Who can use this API
    The prescription status query API is intended for NHS England internal use only; however, the specification of the data stores will be required by dispensing suppliers so they can provide and push the information required a central NHS data store. 
        
    ## Related APIs
    * [Electronic Prescriptions Service](https://digital.nhs.uk/developer/api-catalogue/electronic-prescription-service-fhir): The national service for creating and dispensing prescriptions across health and social care. 
    * [Personal Demographics Service](https://digital.nhs.uk/developer/api-catalogue/personal-demographics-service-fhir): the national service for storing and retrieving NHS patient details such as name, address, date of birth, related people, registered GP and NHS number.

    ## API Status and Roadmap
    This API is in an [internal private beta](https://digital.nhs.uk/developer/guides-and-documentation/reference-guide#statuses), meaning the API is not currently available for integration by external third parties.

    ## Service Level
    This API is a platinum service, meaning it is operational and supported 24 hours a day, 365 days a year.
    See [service levels](https://digital.nhs.uk/developer/guides-and-documentation/reference-guide#service-levels) for more details.

    ## Technology
    This API is [RESTful](https://digital.nhs.uk/developer/guides-and-documentation/our-api-technologies#basic-rest).

    It conforms to the [FHIR](https://digital.nhs.uk/developer/guides-and-documentation/our-api-technologies#fhir) global standard for health care data exchange, specifically to [FHIR UK Core](https://digital.nhs.uk/services/fhir-uk-core).

    It includes some country-specific FHIR extensions, which are built against [FHIR UK Core, specifically [UKcore.stu1 0.5.1](https://simplifier.net/packages/fhir.r4.ukcore.stu1/0.5.1).

    You do not need to know much about FHIR to use this API. The API only supports GET requests and the responses will be FHIR.

    FHIR APIs are just RESTful APIs that follow specific rules. 
    These rules mean:
    * resource names are capitalised and singular, for example `/Bundle` not `/bundle`
    * array names are singular, for example `line` not `lines` for address lines
    * data items that are country specific and not included in the FHIR global base resources are usually wrapped in an `extension` object

    There are [libraries and software development kits](https://digital.nhs.uk/developer/guides-and-documentation/api-technologies-at-nhs-digital#fhir-libraries-and-sdks) available to help with FHIR API integration.

    ## Network Access
    This API is available on the internet.

    For more details see [Network access for APIs](https://digital.nhs.uk/developer/guides-and-documentation/network-access-for-apis).

    ## Security and Authorisation
    TBC

    ## Environment and testing
    TBC

    ## Onboarding
    All dispenser suppliers are being asked to integrate with this new service.

    ## Errors
    We use standard HTTP status codes to show whether an API request succeeded or not. 
    They are usually in the range:

    * 200 to 299 if it succeeded, including code 202 if it was accepted by an API that needs to wait for further action
    * 400 to 499 if it failed because of a client error by your application
    * 500 to 599 if it failed because of an error on our server

    Errors specific to each API are shown in the Endpoints section, under Response. See our [reference guide](https://digital.nhs.uk/developer/guides-and-documentation/reference-guide#http-status-codes) for more on errors.

x-spec-publication:
  operation-order:
    - operations:
        - method: GET
          path: /Bundle

servers:
  - url: "https://int.api.service.nhs.uk/prescription-status-update"
    description: "Integration"
  - url: "https://api.service.nhs.uk/prescription-status-update"
    description: "Production"

paths:

  /:
<<<<<<< HEAD
    put:
      operationId: prescription-status-update-bundle
      summary: Put prescription status
      description: |
        ## Overview
        Use this endpoint to put a prescription status, expressed as a FHIR Bundle.
=======
    post:
      operationId: prescription-status-update-bundle
      summary: Update prescription status
      description: |
        ## Overview
        Use this endpoint to update a prescription status, expressed as a FHIR Bundle.
>>>>>>> 2cac2c8c
      parameters:
        - $ref: "#/components/parameters/BearerAuthorisation"
        - $ref: "#/components/parameters/RequestID"
        - $ref: "#/components/parameters/CorrelationID"
      requestBody:
        required: true
        content:
          application/fhir+json:
            schema:
<<<<<<< HEAD
              $ref: "#/components/schemas/PutPrescriptionStatusBundle"
            examples:
              multiple-tasks:
                summary: multiple-tasks
                description: A transaction bundle, posted to root, containing multiple Tasks.
                value:
                  $ref: examples/Bundle/request-multiple-tasks.json
=======
              $ref: "#/components/schemas/PostPrescriptionStatusBundle"
            examples:
              ready-to-collect:
                summary: ready-to-collect
                description: A request message contains tracking status `Ready to collect`.
                value:
                  $ref: examples/request-ready-to-collect.json
              ready-to-deliver:
                summary: ready-to-deliver
                description: A request message contains tracking status `Ready to deliver`.
                value:
                  $ref: examples/request-ready-to-deliver.json
              in-collection-locker:
                summary: in-collection-locker
                description: A request message contains tracking status `In Collection Locker` and a note that describes the collection process.
                value:
                  $ref: examples/request-in-collection-locker.json
              collected:
                summary: collected
                description: A request message contains tracking status `Collected`.
                value:
                  $ref: examples/request-collected.json
              dispatched:
                summary: dispatched
                description: A request message contains tracking status dispatched.
                value:
                  $ref: examples/request-dispatched.json
              multiple-items:
                summary: multiple-items
                description: A request message contains multiple items.
                value:
                  $ref: examples/request-multiple-items.json
>>>>>>> 2cac2c8c
      responses:
        "200":
          description: Successful retrieval.
          content:
            application/fhir+json:
              schema:
                $ref: "#/components/schemas/bundle-response"
              examples:
<<<<<<< HEAD
                multiple-tasks:
                  description: A successful response to a PutPrescriptionStatus/Bundle request, containing multiple tasks.
                  value:
                    $ref: "examples/Bundle/response-multiple-tasks.json"

        "4XX":
          description: |
            An error occurred as follows:

            | HTTP status | Error code          | Description                                                                                                                               |
            | ----------- | ------------------- | ----------------------------------------------------------------------------------------------------------------------------------------- |
            | 400         | `exception`         | Missing or invalid NHS number in request                                                                                                  |
            | 401         | `processing`        | Missing or invalid OAuth 2.0 bearer token in request                                                                                      |
            | 404         | `not-found`         | No records found for the NHS number in the request                                                                                        |
            | 408         | `timeout`           | Request timed out                                                                                                                         |
            | 429         | `throttled`         | You have exceeded your application's [rate limit](https://digital.nhs.uk/developer/guides-and-documentation/reference-guide#rate-limits). |

            The error code will be included in the returned OperationOutcome (below).
          content:
            application/fhir+json:
              schema:
                $ref: "#/components/schemas/operation-outcome"
              examples:
                example:
                  description: |
                    An error response to a request.
                    Resource not found for the given NHS number.
                  value:
                    $ref: examples/Bundle/error.json


  /Task:
    put:
      operationId: prescription-status-update-bundle
      summary: Put single prescription status
      description: |
        ## Overview
        Use this endpoint to put a prescription status, expressed as a FHIR Bundle.
      parameters:
        - $ref: "#/components/parameters/BearerAuthorisation"
        - $ref: "#/components/parameters/RequestID"
        - $ref: "#/components/parameters/CorrelationID"
      requestBody:
        required: true
        content:
          application/fhir+json:
            schema:
              $ref: "#/components/schemas/PutPrescriptionStatusTask"
            examples:
              single-task:
                summary: single-tasks
                description: A successful response to a PutPrescriptionStatus/Task request contains a single task resource with a status update.
                value:
                  $ref: examples/Task/request-single-task.json
      responses:
        "200":
          description: Successful retrieval.
          content:
            application/fhir+json:
              schema:
                $ref: "#/components/schemas/task-response"
              examples:
                single-task:
                  description: A successful response to a PutPrescriptionStatus/Task request, containing a single task.
                  value:
                    $ref: "examples/Task/response-single-task.json"
=======
                single-item:
                  description: A successful response to a UpdatePrescriptionStatus request, contains a single item.
                  value:
                    $ref: "examples/response-single-item.json"
                multiple-items:
                  description: A successful response to a UpdatePrescriptionStatus request, contains multiple items.
                  value:
                    $ref: "examples/response-multiple-items.json"
>>>>>>> 2cac2c8c

        "4XX":
          description: |
            An error occurred as follows:

            | HTTP status | Error code          | Description                                                                                                                               |
            | ----------- | ------------------- | ----------------------------------------------------------------------------------------------------------------------------------------- |
            | 400         | `exception`         | Missing or invalid NHS number in request                                                                                                  |
            | 401         | `processing`        | Missing or invalid OAuth 2.0 bearer token in request                                                                                      |
            | 404         | `not-found`         | No records found for the NHS number in the request                                                                                        |
            | 408         | `timeout`           | Request timed out                                                                                                                         |
            | 429         | `throttled`         | You have exceeded your application's [rate limit](https://digital.nhs.uk/developer/guides-and-documentation/reference-guide#rate-limits). |

            The error code will be included in the returned OperationOutcome (below).
          content:
            application/fhir+json:
              schema:
                $ref: "#/components/schemas/operation-outcome"
              examples:
                example:
                  description: |
                    An error response to a request.
<<<<<<< HEAD
                    Resource not found for the given NHS number.
                  value:
                    $ref: examples/Task/error.json
=======
                    ODS code already in use.
                  value:
                    $ref: examples/error.json
>>>>>>> 2cac2c8c

components:
  parameters:
    BearerAuthorisation:
      in: header
      name: Authorization
      description: |
        An [OAuth 2.0 bearer token](https://digital.nhs.uk/developer/guides-and-documentation/security-and-authorisation#user-restricted-apis).
      required: true
      schema:
        type: string
        format: '^Bearer\ [[:ascii:]]+$'
        example: "Bearer g1112R_ccQ1Ebbb4gtHBP1aaaNM"
    RequestID:
      in: header
      name: X-Request-ID
      required: true
      description: |
        A globally unique identifier (GUID) for the request, which we use to correlate logs through different components.
        Must be a universally unique identifier (UUID) (ideally version 4).
        Mirrored back in a response header.
      schema:
        type: string
        pattern: "^[0-9a-fA-F]{8}-[0-9a-fA-F]{4}-[0-9a-fA-F]{4}-[0-9a-fA-F]{4}-[0-9a-fA-F]{12}$"
        example: 60E0B220-8136-4CA5-AE46-1D97EF59D068
    CorrelationID:
      in: header
      name: X-Correlation-ID
      required: false
      description: |
        An optional ID which you can use to track transactions across multiple systems. It can have any value, but we recommend avoiding `.` characters.
        Mirrored back in a response header.
      schema:
        type: string
        example: 11C46F5F-CDEF-4865-94B2-0EE0EDCC26DA
  schemas:
<<<<<<< HEAD
    PutPrescriptionStatusBundle:
=======
    PostPrescriptionStatusBundle:
>>>>>>> 2cac2c8c
      type: object
      required:
        - entry
        - resourceType
        - type
      description: A FHIR transaction Bundle.
      properties:
        resourceType:
          type: string
          description: FHIR resource type.
          default: Bundle
        type:
          type: string
          description: Denotes that the bundle is a list of resources returned as a result of a search.
          default: transaction
        entry:
          type: array
          description: |
            A collection of resources contained within the Bundle.
          items:
            type: object
            required:
              - fullUrl
              - resource
              - request
            description: A FHIR collection Bundle.
            properties:
              fullUrl:
                type: string
                example: http://example.org/fhir/Task/4d70678c-81e4-4ff4-8c67-17596fd0aa46
              resource:
<<<<<<< HEAD
                $ref: "#/components/schemas/PutPrescriptionStatusTask"
=======
                $ref: "#/components/schemas/PostPrescriptionStatusTask"
>>>>>>> 2cac2c8c
              request:
                type: object
                required:
                - method
                - url
                properties:
                  method:
                    type: string
                    default: POST
                  url:
                    type: string
                    default: Task
<<<<<<< HEAD
    PutPrescriptionStatusTask:
      $ref: schemas/resources/PutPrescriptionStatusTask.yaml
    GetPrescriptionStatus:
      $ref: schemas/resources/GetPrescriptionStatus.yaml
    bundle-response:
      $ref: "schemas/components/BundleResponse.yaml"
    task-response:
      $ref: "schemas/components/TaskResponse.yaml"
=======
    PostPrescriptionStatusTask:
      $ref: schemas/resources/PostPrescriptionStatusTask.yaml
    bundle-response:
      $ref: "schemas/components/MultipleResponse.yaml"
    task-response:
      $ref: "schemas/components/SingleResponse.yaml"
>>>>>>> 2cac2c8c
    operation-outcome:
      $ref: schemas/resources/OperationOutcome.yaml<|MERGE_RESOLUTION|>--- conflicted
+++ resolved
@@ -90,21 +90,12 @@
 paths:
 
   /:
-<<<<<<< HEAD
-    put:
-      operationId: prescription-status-update-bundle
-      summary: Put prescription status
-      description: |
-        ## Overview
-        Use this endpoint to put a prescription status, expressed as a FHIR Bundle.
-=======
     post:
       operationId: prescription-status-update-bundle
       summary: Update prescription status
       description: |
         ## Overview
         Use this endpoint to update a prescription status, expressed as a FHIR Bundle.
->>>>>>> 2cac2c8c
       parameters:
         - $ref: "#/components/parameters/BearerAuthorisation"
         - $ref: "#/components/parameters/RequestID"
@@ -114,15 +105,6 @@
         content:
           application/fhir+json:
             schema:
-<<<<<<< HEAD
-              $ref: "#/components/schemas/PutPrescriptionStatusBundle"
-            examples:
-              multiple-tasks:
-                summary: multiple-tasks
-                description: A transaction bundle, posted to root, containing multiple Tasks.
-                value:
-                  $ref: examples/Bundle/request-multiple-tasks.json
-=======
               $ref: "#/components/schemas/PostPrescriptionStatusBundle"
             examples:
               ready-to-collect:
@@ -155,7 +137,6 @@
                 description: A request message contains multiple items.
                 value:
                   $ref: examples/request-multiple-items.json
->>>>>>> 2cac2c8c
       responses:
         "200":
           description: Successful retrieval.
@@ -164,11 +145,14 @@
               schema:
                 $ref: "#/components/schemas/bundle-response"
               examples:
-<<<<<<< HEAD
-                multiple-tasks:
-                  description: A successful response to a PutPrescriptionStatus/Bundle request, containing multiple tasks.
+                single-item:
+                  description: A successful response to a UpdatePrescriptionStatus request, contains a single item.
                   value:
-                    $ref: "examples/Bundle/response-multiple-tasks.json"
+                    $ref: "examples/response-single-item.json"
+                multiple-items:
+                  description: A successful response to a UpdatePrescriptionStatus request, contains multiple items.
+                  value:
+                    $ref: "examples/response-multiple-items.json"
 
         "4XX":
           description: |
@@ -191,87 +175,9 @@
                 example:
                   description: |
                     An error response to a request.
-                    Resource not found for the given NHS number.
-                  value:
-                    $ref: examples/Bundle/error.json
-
-
-  /Task:
-    put:
-      operationId: prescription-status-update-bundle
-      summary: Put single prescription status
-      description: |
-        ## Overview
-        Use this endpoint to put a prescription status, expressed as a FHIR Bundle.
-      parameters:
-        - $ref: "#/components/parameters/BearerAuthorisation"
-        - $ref: "#/components/parameters/RequestID"
-        - $ref: "#/components/parameters/CorrelationID"
-      requestBody:
-        required: true
-        content:
-          application/fhir+json:
-            schema:
-              $ref: "#/components/schemas/PutPrescriptionStatusTask"
-            examples:
-              single-task:
-                summary: single-tasks
-                description: A successful response to a PutPrescriptionStatus/Task request contains a single task resource with a status update.
-                value:
-                  $ref: examples/Task/request-single-task.json
-      responses:
-        "200":
-          description: Successful retrieval.
-          content:
-            application/fhir+json:
-              schema:
-                $ref: "#/components/schemas/task-response"
-              examples:
-                single-task:
-                  description: A successful response to a PutPrescriptionStatus/Task request, containing a single task.
-                  value:
-                    $ref: "examples/Task/response-single-task.json"
-=======
-                single-item:
-                  description: A successful response to a UpdatePrescriptionStatus request, contains a single item.
-                  value:
-                    $ref: "examples/response-single-item.json"
-                multiple-items:
-                  description: A successful response to a UpdatePrescriptionStatus request, contains multiple items.
-                  value:
-                    $ref: "examples/response-multiple-items.json"
->>>>>>> 2cac2c8c
-
-        "4XX":
-          description: |
-            An error occurred as follows:
-
-            | HTTP status | Error code          | Description                                                                                                                               |
-            | ----------- | ------------------- | ----------------------------------------------------------------------------------------------------------------------------------------- |
-            | 400         | `exception`         | Missing or invalid NHS number in request                                                                                                  |
-            | 401         | `processing`        | Missing or invalid OAuth 2.0 bearer token in request                                                                                      |
-            | 404         | `not-found`         | No records found for the NHS number in the request                                                                                        |
-            | 408         | `timeout`           | Request timed out                                                                                                                         |
-            | 429         | `throttled`         | You have exceeded your application's [rate limit](https://digital.nhs.uk/developer/guides-and-documentation/reference-guide#rate-limits). |
-
-            The error code will be included in the returned OperationOutcome (below).
-          content:
-            application/fhir+json:
-              schema:
-                $ref: "#/components/schemas/operation-outcome"
-              examples:
-                example:
-                  description: |
-                    An error response to a request.
-<<<<<<< HEAD
-                    Resource not found for the given NHS number.
-                  value:
-                    $ref: examples/Task/error.json
-=======
                     ODS code already in use.
                   value:
                     $ref: examples/error.json
->>>>>>> 2cac2c8c
 
 components:
   parameters:
@@ -308,11 +214,7 @@
         type: string
         example: 11C46F5F-CDEF-4865-94B2-0EE0EDCC26DA
   schemas:
-<<<<<<< HEAD
-    PutPrescriptionStatusBundle:
-=======
     PostPrescriptionStatusBundle:
->>>>>>> 2cac2c8c
       type: object
       required:
         - entry
@@ -344,11 +246,7 @@
                 type: string
                 example: http://example.org/fhir/Task/4d70678c-81e4-4ff4-8c67-17596fd0aa46
               resource:
-<<<<<<< HEAD
-                $ref: "#/components/schemas/PutPrescriptionStatusTask"
-=======
                 $ref: "#/components/schemas/PostPrescriptionStatusTask"
->>>>>>> 2cac2c8c
               request:
                 type: object
                 required:
@@ -361,22 +259,11 @@
                   url:
                     type: string
                     default: Task
-<<<<<<< HEAD
-    PutPrescriptionStatusTask:
-      $ref: schemas/resources/PutPrescriptionStatusTask.yaml
-    GetPrescriptionStatus:
-      $ref: schemas/resources/GetPrescriptionStatus.yaml
-    bundle-response:
-      $ref: "schemas/components/BundleResponse.yaml"
-    task-response:
-      $ref: "schemas/components/TaskResponse.yaml"
-=======
     PostPrescriptionStatusTask:
       $ref: schemas/resources/PostPrescriptionStatusTask.yaml
     bundle-response:
       $ref: "schemas/components/MultipleResponse.yaml"
     task-response:
       $ref: "schemas/components/SingleResponse.yaml"
->>>>>>> 2cac2c8c
     operation-outcome:
       $ref: schemas/resources/OperationOutcome.yaml