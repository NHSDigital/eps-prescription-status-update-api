{
  "name": "gsul",
  "version": "1.0.0",
  "description": "Get status update lambda",
  "main": "getStatusUpdates.js",
  "author": "NHS Digital",
  "license": "MIT",
  "type": "module",
  "scripts": {
    "unit": "POWERTOOLS_DEV=true NODE_OPTIONS=--experimental-vm-modules jest --no-cache --coverage",
    "lint": "eslint . --ext .ts --max-warnings 0 --fix",
    "compile": "tsc",
    "test": "npm run compile && npm run unit",
    "check-licenses": "license-checker --failOn GPL --failOn LGPL --start ../.."
  },
  "dependencies": {
    "@aws-lambda-powertools/commons": "^2.0.0",
    "@aws-lambda-powertools/logger": "^2.3.0",
    "@aws-sdk/client-dynamodb": "^3.606.0",
    "@aws-sdk/lib-dynamodb": "^3.606.0",
<<<<<<< HEAD
    "@aws-sdk/util-dynamodb": "^3.606.0",
    "@middy/core": "^5.4.2",
    "@middy/input-output-logger": "^5.4.2",
    "@middy/validator": "^5.4.2",
=======
    "@aws-sdk/util-dynamodb": "^3.609.0",
    "@middy/core": "^5.4.3",
    "@middy/input-output-logger": "^5.4.3",
    "@middy/validator": "^5.4.3",
>>>>>>> 33381c36
    "@PrescriptionStatusUpdate_common/middyErrorHandler": "^1.0.0",
    "json-schema-to-ts": "^3.1.0"
  }
}<|MERGE_RESOLUTION|>--- conflicted
+++ resolved
@@ -18,17 +18,10 @@
     "@aws-lambda-powertools/logger": "^2.3.0",
     "@aws-sdk/client-dynamodb": "^3.606.0",
     "@aws-sdk/lib-dynamodb": "^3.606.0",
-<<<<<<< HEAD
-    "@aws-sdk/util-dynamodb": "^3.606.0",
-    "@middy/core": "^5.4.2",
-    "@middy/input-output-logger": "^5.4.2",
-    "@middy/validator": "^5.4.2",
-=======
     "@aws-sdk/util-dynamodb": "^3.609.0",
     "@middy/core": "^5.4.3",
     "@middy/input-output-logger": "^5.4.3",
     "@middy/validator": "^5.4.3",
->>>>>>> 33381c36
     "@PrescriptionStatusUpdate_common/middyErrorHandler": "^1.0.0",
     "json-schema-to-ts": "^3.1.0"
   }
