{
  "name": "gsul",
  "version": "1.0.0",
  "description": "Get status update lambda",
  "main": "getStatusUpdates.js",
  "author": "NHS Digital",
  "license": "MIT",
  "type": "module",
  "scripts": {
    "unit": "POWERTOOLS_DEV=true NODE_OPTIONS=--experimental-vm-modules jest --no-cache --coverage",
    "lint": "eslint . --ext .ts --max-warnings 0 --fix",
    "compile": "tsc",
    "test": "npm run compile && npm run unit",
    "check-licenses": "license-checker --failOn GPL --failOn LGPL --start ../.."
  },
  "dependencies": {
    "@aws-lambda-powertools/commons": "^2.0.0",
    "@aws-lambda-powertools/logger": "^2.2.0",
    "@aws-sdk/client-dynamodb": "^3.602.0",
    "@aws-sdk/lib-dynamodb": "^3.602.0",
    "@aws-sdk/util-dynamodb": "^3.600.0",
<<<<<<< HEAD
    "@middy/core": "^5.4.1",
    "@middy/input-output-logger": "^5.4.1",
    "@middy/validator": "^5.4.1",
    "@PrescriptionStatusUpdate_common/middyErrorHandler": "^1.0.0",
=======
    "@middy/core": "^5.4.2",
    "@middy/input-output-logger": "^5.4.2",
    "@middy/validator": "^5.4.2",
    "@nhs/fhir-middy-error-handler": "^2.0.8",
>>>>>>> 9e94fd89
    "json-schema-to-ts": "^3.1.0"
  }
}<|MERGE_RESOLUTION|>--- conflicted
+++ resolved
@@ -19,17 +19,10 @@
     "@aws-sdk/client-dynamodb": "^3.602.0",
     "@aws-sdk/lib-dynamodb": "^3.602.0",
     "@aws-sdk/util-dynamodb": "^3.600.0",
-<<<<<<< HEAD
-    "@middy/core": "^5.4.1",
-    "@middy/input-output-logger": "^5.4.1",
-    "@middy/validator": "^5.4.1",
-    "@PrescriptionStatusUpdate_common/middyErrorHandler": "^1.0.0",
-=======
     "@middy/core": "^5.4.2",
     "@middy/input-output-logger": "^5.4.2",
     "@middy/validator": "^5.4.2",
-    "@nhs/fhir-middy-error-handler": "^2.0.8",
->>>>>>> 9e94fd89
+    "@PrescriptionStatusUpdate_common/middyErrorHandler": "^1.0.0",
     "json-schema-to-ts": "^3.1.0"
   }
 }