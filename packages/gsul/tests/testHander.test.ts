--- conflicted
+++ resolved
@@ -29,16 +29,10 @@
     jest.clearAllMocks()
   })
 
-<<<<<<< HEAD
-  it("respond with error when schema version is 2", async () => {
-    const response = await handler(
-      {
-=======
   const testCases = [
     {
       description: "responds with error when schema version is 2",
       event: {
->>>>>>> f22927ca
         schemaVersion: 2,
         prescriptions: [
           {
@@ -47,50 +41,6 @@
           }
         ]
       },
-<<<<<<< HEAD
-      dummyContext
-    )
-    expect(response).toMatchObject({
-      schemaVersion: 1,
-      isSuccess: false,
-      prescriptions: []
-    })
-  })
-
-  it.skip("respond with success for empty request", async () => {
-    const mockReply = {
-      Count: 0,
-      Items: []
-    }
-    jest.spyOn(DynamoDBDocumentClient.prototype, "send").mockResolvedValue(mockReply as never)
-
-    const response = await handler(
-      {
-        schemaVersion: 1,
-        prescriptions: []
-      },
-      dummyContext
-    )
-    expect(response).toMatchObject({
-      schemaVersion: 1,
-      isSuccess: true,
-      prescriptions: []
-    })
-  })
-
-  it.skip("respond with success when data passed in", async () => {
-    const mockReply = {
-      Count: 1,
-      Items: [
-        {
-          PrescriptionID: "abc",
-          LineItemID: "item_1",
-          Status: "latest_status",
-          TerminalStatus: "terminal",
-          LastModified: "1970-01-01T00:00:00Z"
-        }
-      ]
-=======
       mockReply: null,
       expectedResponse: {
         schemaVersion: 1,
@@ -197,41 +147,9 @@
           }
         ]
       }
->>>>>>> f22927ca
     }
   ]
 
-<<<<<<< HEAD
-    const response = await handler(
-      {
-        schemaVersion: 1,
-        prescriptions: [
-          {
-            prescriptionID: "abc",
-            odsCode: "123"
-          }
-        ]
-      },
-      dummyContext
-    )
-    expect(response).toMatchObject({
-      schemaVersion: 1,
-      isSuccess: true,
-      prescriptions: [
-        {
-          prescriptionID: "abc",
-          onboarded: true,
-          items: [
-            {
-              itemId: "item_1",
-              latestStatus: "latest_status",
-              isTerminalState: "terminal",
-              lastUpdateDateTime: "1970-01-01T00:00:00Z"
-            }
-          ]
-        }
-      ]
-=======
   testCases.forEach(({description, event, mockReply, expectedResponse}) => {
     it(description, async () => {
       if (mockReply) {
@@ -239,7 +157,6 @@
       }
       const response = await handler(event, dummyContext)
       expect(response).toMatchObject(expectedResponse)
->>>>>>> f22927ca
     })
   })
 })