import {BundleEntry, Task} from "fhir/r4"
import {Logger} from "@aws-lambda-powertools/logger"
import {generateTemplate, getBusinessStatus, populateTemplate} from "../../src/schema/format_1/transformer"
import {
  itemType,
  requestType,
  deliveryType,
  itemStatusType
} from "../../src/schema/format_1"

interface BusinessStatusTestCase {
  itemStatus: itemStatusType
  deliveryType: deliveryType
  expectedStatus: string | null
}

<<<<<<< HEAD
interface PopulateTemplateTestCase {
  itemStatus: itemStatusType
  deliveryType: deliveryType
  expectedBusinessStatus: string
  expectedTaskStatus: string
}
=======
  const businessStatus = getBusinessStatus(deliveryType, itemStatus)
  expect(businessStatus).toEqual("Ready to Collect")
})
>>>>>>> 458e2918

describe("getBusinessStatus function", () => {
  const testCases: Array<BusinessStatusTestCase> = [
    {itemStatus: "ReadyForCollection", deliveryType: "Robot Collection", expectedStatus: "Ready to Dispatch"},
    {itemStatus: "NotDispensed", deliveryType: "Robot Collection", expectedStatus: "Not Dispensed"},
    {itemStatus: "Expired", deliveryType: "Robot Collection", expectedStatus: null},
    {itemStatus: "DispensingComplete", deliveryType: "Robot Collection", expectedStatus: "Dispatched"},
    {itemStatus: "ReadyForCollection", deliveryType: "Delivery required", expectedStatus: "Ready to Dispatch"},
    {itemStatus: "DispensingComplete", deliveryType: "Delivery required", expectedStatus: "Dispatched"}
  ]

<<<<<<< HEAD
  testCases.forEach(({itemStatus, deliveryType, expectedStatus}) => {
    it(`should convert itemStatus: ${itemStatus} and deliveryType: ${deliveryType} to ${expectedStatus}`, () => {
      const businessStatus = getBusinessStatus(deliveryType, itemStatus)
      if (expectedStatus) {
        expect(businessStatus.value()).toEqual(expectedStatus)
      } else {
        expect(businessStatus.isNothing()).toBeTruthy()
      }
    })
  })
})

describe("populateTemplate function", () => {
  let mockLogger: Logger

  beforeEach(() => {
    mockLogger = new Logger()
  })

  const testCases: Array<PopulateTemplateTestCase> = [
    {
      itemStatus: "ReadyForCollection",
      deliveryType: "Robot Collection",
      expectedBusinessStatus: "Ready to Dispatch",
      expectedTaskStatus: "in-progress"
    },
    {
      itemStatus: "DispensingComplete",
      deliveryType: "Robot Collection",
      expectedBusinessStatus: "Dispatched",
      expectedTaskStatus: "completed"
    }
  ]

  testCases.forEach(({itemStatus, deliveryType, expectedBusinessStatus, expectedTaskStatus}) => {
    it(`should populate template correctly for itemStatus: ${itemStatus} and deliveryType: ${deliveryType}`, () => {
      const template: string = generateTemplate({
        MessageType: "ExampleMessageType",
        items: [{itemID: "item1", status: itemStatus}],
        prescriptionUUID: "123456789",
        nHSCHI: "123456",
        messageDate: new Date().toISOString(),
        oDSCode: "XYZ",
        deliveryType: deliveryType,
        repeatNo: 1
      })

      const prescriptionItem: itemType = {
        itemID: "item1",
        status: itemStatus
      }

      const prescriptionDetails: requestType = {
        MessageType: "ExampleMessageType",
        items: [{itemID: "item1", status: itemStatus}],
        prescriptionUUID: "123456789",
        nHSCHI: "123456",
        messageDate: new Date().toISOString(),
        oDSCode: "XYZ",
        deliveryType: deliveryType,
        repeatNo: 1
      }

      const result = populateTemplate(template, prescriptionItem, prescriptionDetails, mockLogger)

      if (result.isOk()) {
        const entry: BundleEntry<Task> = result.value() as BundleEntry<Task>
        expect(entry.resource!.businessStatus!.coding![0].code).toEqual(expectedBusinessStatus)
        expect(entry.resource!.status).toEqual(expectedTaskStatus)
      }
    })
  })
=======
  const businessStatus = getBusinessStatus(deliveryType, itemStatus)
  expect(businessStatus).toEqual("Not Dispensed")
})

it("should map the Expired status", () => {
  const itemStatus: itemStatusType = "Expired"
  const deliveryType: deliveryType = "Robot Collection"

  const businessStatus = getBusinessStatus(deliveryType, itemStatus)
  expect(businessStatus).toEqual("Not Dispensed")
>>>>>>> 458e2918
})<|MERGE_RESOLUTION|>--- conflicted
+++ resolved
@@ -11,52 +11,35 @@
 interface BusinessStatusTestCase {
   itemStatus: itemStatusType
   deliveryType: deliveryType
-  expectedStatus: string | null
+  expectedStatus: string
 }
 
-<<<<<<< HEAD
 interface PopulateTemplateTestCase {
   itemStatus: itemStatusType
   deliveryType: deliveryType
   expectedBusinessStatus: string
   expectedTaskStatus: string
 }
-=======
-  const businessStatus = getBusinessStatus(deliveryType, itemStatus)
-  expect(businessStatus).toEqual("Ready to Collect")
-})
->>>>>>> 458e2918
 
 describe("getBusinessStatus function", () => {
   const testCases: Array<BusinessStatusTestCase> = [
     {itemStatus: "ReadyForCollection", deliveryType: "Robot Collection", expectedStatus: "Ready to Dispatch"},
     {itemStatus: "NotDispensed", deliveryType: "Robot Collection", expectedStatus: "Not Dispensed"},
-    {itemStatus: "Expired", deliveryType: "Robot Collection", expectedStatus: null},
+    {itemStatus: "Expired", deliveryType: "Robot Collection", expectedStatus: "Not Dispensed"},
     {itemStatus: "DispensingComplete", deliveryType: "Robot Collection", expectedStatus: "Dispatched"},
     {itemStatus: "ReadyForCollection", deliveryType: "Delivery required", expectedStatus: "Ready to Dispatch"},
     {itemStatus: "DispensingComplete", deliveryType: "Delivery required", expectedStatus: "Dispatched"}
   ]
 
-<<<<<<< HEAD
   testCases.forEach(({itemStatus, deliveryType, expectedStatus}) => {
     it(`should convert itemStatus: ${itemStatus} and deliveryType: ${deliveryType} to ${expectedStatus}`, () => {
       const businessStatus = getBusinessStatus(deliveryType, itemStatus)
-      if (expectedStatus) {
-        expect(businessStatus.value()).toEqual(expectedStatus)
-      } else {
-        expect(businessStatus.isNothing()).toBeTruthy()
-      }
+      expect(businessStatus).toEqual(expectedStatus)
     })
   })
 })
 
 describe("populateTemplate function", () => {
-  let mockLogger: Logger
-
-  beforeEach(() => {
-    mockLogger = new Logger()
-  })
-
   const testCases: Array<PopulateTemplateTestCase> = [
     {
       itemStatus: "ReadyForCollection",
@@ -101,7 +84,7 @@
         repeatNo: 1
       }
 
-      const result = populateTemplate(template, prescriptionItem, prescriptionDetails, mockLogger)
+      const result = populateTemplate(template, prescriptionItem, prescriptionDetails)
 
       if (result.isOk()) {
         const entry: BundleEntry<Task> = result.value() as BundleEntry<Task>
@@ -110,16 +93,4 @@
       }
     })
   })
-=======
-  const businessStatus = getBusinessStatus(deliveryType, itemStatus)
-  expect(businessStatus).toEqual("Not Dispensed")
-})
-
-it("should map the Expired status", () => {
-  const itemStatus: itemStatusType = "Expired"
-  const deliveryType: deliveryType = "Robot Collection"
-
-  const businessStatus = getBusinessStatus(deliveryType, itemStatus)
-  expect(businessStatus).toEqual("Not Dispensed")
->>>>>>> 458e2918
 })