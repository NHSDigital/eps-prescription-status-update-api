--- conflicted
+++ resolved
@@ -22,7 +22,8 @@
   "apigw-request-id": "test-apigw-request-id",
   "nhsd-correlation-id": "test-nhsd-correlation-id",
   "nhsd-request-id": "test-nhsd-request-id",
-  "x-correlation-id": "test-x-correlation-id"
+  "x-correlation-id": "test-x-correlation-id",
+  "attribute-name": "test-attribute-value"
 }
 
 describe("generic handler", () => {
@@ -70,17 +71,7 @@
   })
   test("Happy path", async () => {
     const event = {
-<<<<<<< HEAD
-      headers: TEST_HEADERS,
-=======
-      headers: {
-        "apigw-request-id": "test-apigw-request-id",
-        "nhsd-correlation-id": "test-nhsd-correlation-id",
-        "nhsd-request-id": "test-nhsd-request-id",
-        "x-correlation-id": "test-x-correlation-id",
-        "attribute-name": "test-attribute-value"
-      },
->>>>>>> 3dd021fa
+      headers: TEST_HEADERS,
       body: format_1_request()
     }
 
@@ -98,18 +89,7 @@
     responseBody.entry[1].resource.id = expectedResponseBody.entry[1].resource.id
     responseBody.entry[1].resource.lastModified = expectedResponseBody.entry[1].resource.lastModified
 
-<<<<<<< HEAD
-    expect(response.headers).toEqual(TEST_HEADERS)
-=======
-    expect(response.headers).toEqual({
-      "apigw-request-id": "test-apigw-request-id",
-      "nhsd-correlation-id": "test-nhsd-correlation-id",
-      "nhsd-request-id": "test-nhsd-request-id",
-      "x-correlation-id": "test-x-correlation-id",
-      "attribute-name": "test-attribute-value"
-    })
->>>>>>> 3dd021fa
-
+    expect(response.headers).toEqual(TEST_HEADERS)
     expect(responseBody).toEqual(expectedResponseBody)
   })
 
