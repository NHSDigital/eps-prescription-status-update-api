--- conflicted
+++ resolved
@@ -22,12 +22,8 @@
   "apigw-request-id": "test-apigw-request-id",
   "nhsd-correlation-id": "test-nhsd-correlation-id",
   "nhsd-request-id": "test-nhsd-request-id",
-<<<<<<< HEAD
-  "x-correlation-id": "test-x-correlation-id"
-=======
   "x-correlation-id": "test-x-correlation-id",
   "attribute-name": "test-attribute-value"
->>>>>>> 7e04e7fa
 }
 
 describe("generic handler", () => {
@@ -94,10 +90,6 @@
     responseBody.entry[1].resource.lastModified = expectedResponseBody.entry[1].resource.lastModified
 
     expect(response.headers).toEqual(TEST_HEADERS)
-<<<<<<< HEAD
-
-=======
->>>>>>> 7e04e7fa
     expect(responseBody).toEqual(expectedResponseBody)
   })
 
@@ -171,11 +163,7 @@
     }
     const response = await format_1_handler(event as format_1.eventType, dummyContext)
     expect(response.statusCode).toEqual(400)
-<<<<<<< HEAD
     expect(response.body).toEqual(`[{\\"path\\":\\"/body\\",\\"error\\":\\"must have required property 'oDSCode'\\"}]`)
-=======
-    expect(JSON.parse(response.body)).toEqual([{error: "must have required property 'oDSCode'", path: "/body"}])
->>>>>>> 7e04e7fa
     expect(response.headers).toEqual(TEST_HEADERS)
   })
 
@@ -190,17 +178,10 @@
     }
     const response = await format_1_handler(event as format_1.eventType, dummyContext)
     expect(response.statusCode).toEqual(400)
-<<<<<<< HEAD
     expect(response.body).toEqual(
       `[{\\"path\\":\\"/body\\",\\"error\\":\\"must have required property 'oDSCode'\\"},` +
         `{\\"path\\":\\"/body/items/0\\",\\"error\\":\\"must have required property 'itemID'\\"}]`
     )
-=======
-    expect(JSON.parse(response.body)).toEqual([
-      {error: "must have required property 'oDSCode'", path: "/body"},
-      {error: "must have required property 'itemID'", path: "/body/items/0"}
-    ])
->>>>>>> 7e04e7fa
     expect(response.headers).toEqual(TEST_HEADERS)
   })
 
@@ -214,11 +195,7 @@
     }
     const response = await format_1_handler(event as format_1.eventType, dummyContext)
     expect(response.statusCode).toEqual(400)
-<<<<<<< HEAD
     expect(response.body).toEqual(`[{\\"path\\":\\"/body/repeatNo\\",\\"error\\":\\"must be number\\"}]`)
-=======
-    expect(JSON.parse(response.body)).toEqual([{error: "must be number", path: "/body/repeatNo"}])
->>>>>>> 7e04e7fa
     expect(response.headers).toEqual(TEST_HEADERS)
   })
 
