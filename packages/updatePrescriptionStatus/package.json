--- conflicted
+++ resolved
@@ -22,12 +22,7 @@
     "@middy/core": "^6.4.5",
     "@middy/http-header-normalizer": "^6.4.5",
     "@middy/input-output-logger": "^6.4.5",
-<<<<<<< HEAD
-    "@nhs/fhir-middy-error-handler": "^2.1.49"
-=======
-    "@nhs/fhir-middy-error-handler": "^2.1.50",
-    "uuid": "^13.0.0"
->>>>>>> dbe7074d
+    "@nhs/fhir-middy-error-handler": "^2.1.50"
   },
   "devDependencies": {
     "@faker-js/faker": "^10.0.0",
