{
  "name": "updatePrescriptionStatus",
  "version": "1.0.0",
  "description": "Update Prescription Status",
  "main": "updatePrescriptionStatus.js",
  "author": "NHS Digital",
  "license": "MIT",
  "type": "module",
  "scripts": {
    "unit": "POWERTOOLS_DEV=true NODE_OPTIONS=--experimental-vm-modules jest --no-cache --coverage",
    "lint": "eslint  --max-warnings 0 --fix --config ../../eslint.config.mjs .",
    "compile": "tsc",
    "test": "npm run compile && npm run unit",
    "check-licenses": "license-checker --failOn GPL --failOn LGPL --start ../.."
  },
  "dependencies": {
    "@aws-lambda-powertools/commons": "^2.7.0",
    "@aws-lambda-powertools/logger": "^2.7.0",
    "@aws-sdk/client-dynamodb": "^3.637.0",
<<<<<<< HEAD
    "@aws-sdk/util-dynamodb": "^3.648.0",
=======
    "@aws-sdk/util-dynamodb": "^3.651.1",
>>>>>>> 22ad67a8
    "@middy/core": "^5.4.7",
    "@middy/http-header-normalizer": "^5.4.7",
    "@middy/input-output-logger": "^5.4.7",
    "@nhs/fhir-middy-error-handler": "^2.1.2"
  },
  "devDependencies": {
    "@faker-js/faker": "^9.0.0",
    "@types/fhir": "^0.0.41",
    "@types/uuid": "^10.0.0",
    "aws-sdk-client-mock": "^4.0.1"
  }
}<|MERGE_RESOLUTION|>--- conflicted
+++ resolved
@@ -16,16 +16,12 @@
   "dependencies": {
     "@aws-lambda-powertools/commons": "^2.7.0",
     "@aws-lambda-powertools/logger": "^2.7.0",
-    "@aws-sdk/client-dynamodb": "^3.637.0",
-<<<<<<< HEAD
-    "@aws-sdk/util-dynamodb": "^3.648.0",
-=======
+    "@aws-sdk/client-dynamodb": "^3.649.0",
     "@aws-sdk/util-dynamodb": "^3.651.1",
->>>>>>> 22ad67a8
     "@middy/core": "^5.4.7",
     "@middy/http-header-normalizer": "^5.4.7",
     "@middy/input-output-logger": "^5.4.7",
-    "@nhs/fhir-middy-error-handler": "^2.1.2"
+    "@nhs/fhir-middy-error-handler": "^2.1.3"
   },
   "devDependencies": {
     "@faker-js/faker": "^9.0.0",
