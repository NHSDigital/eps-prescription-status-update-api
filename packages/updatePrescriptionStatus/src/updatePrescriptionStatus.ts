/* eslint-disable @typescript-eslint/no-explicit-any */
import {APIGatewayProxyEvent, APIGatewayProxyResult} from "aws-lambda"
import {Logger} from "@aws-lambda-powertools/logger"
import {injectLambdaContext} from "@aws-lambda-powertools/logger/middleware"
import middy from "@middy/core"
import inputOutputLogger from "@middy/input-output-logger"
import errorHandler from "@nhs/fhir-middy-error-handler"
import httpHeaderNormalizer from "@middy/http-header-normalizer"
import {Bundle, BundleEntry, Task} from "fhir/r4"
import {persistDataItems} from "./utils/databaseClient"
import {jobWithTimeout, hasTimedOut} from "./utils/timeoutUtils"
import {transactionBundle, validateEntry} from "./validation/content"
import {
  accepted,
  badRequest,
  bundleWrap,
  conflictDuplicate,
  createSuccessResponseEntries,
  serverError,
  timeoutResponse
} from "./utils/responses"
import {TransactionCanceledException} from "@aws-sdk/client-dynamodb"

const LAMBDA_TIMEOUT_MS = 9500
const logger = new Logger({serviceName: "updatePrescriptionStatus"})

export interface DataItem {
  LastModified: string
  LineItemID: string
  PatientNHSNumber: string
  PharmacyODSCode: string
  PrescriptionID: string
  RequestID: string
  Status: string
  TaskID: string
  TerminalStatus: string
  ApplicationName: string
}

const lambdaHandler = async (event: APIGatewayProxyEvent): Promise<APIGatewayProxyResult> => {
  logger.appendKeys({
    "nhsd-correlation-id": event.headers["nhsd-correlation-id"],
    "nhsd-request-id": event.headers["nhsd-request-id"],
    "x-correlation-id": event.headers["x-correlation-id"],
    "apigw-request-id": event.headers["apigw-request-id"]
  })
  let responseEntries: Array<BundleEntry> = []

  const xRequestID = getXRequestID(event, responseEntries)
  const applicationName = event.headers["attribute-name"] ?? "unknown"

  if (!xRequestID) {
    return response(400, responseEntries)
  }
  logger.appendKeys({
    "x-request-id": xRequestID
  })

  const requestBody = event.body
  const requestBundle = castEventBody(requestBody, responseEntries)
  if (!requestBundle) {
    return response(400, responseEntries)
  }

  const requestEntries: Array<BundleEntry> = requestBundle.entry || []

  if (requestEntries.length === 0) {
    logger.info("No entries to process.")
    return response(200, responseEntries)
  }

  const entriesValid = validateEntries(requestEntries, responseEntries)
  if (!entriesValid) {
    return response(400, responseEntries)
  }

<<<<<<< HEAD
  const dataItems = buildDataItems(requestEntries, xRequestID)
=======
  const dataItems = buildDataItems(requestEntries, xRequestID, applicationName)
  const persistSuccess = persistDataItems(dataItems)
  const persistResponse = await jobWithTimeout(LAMBDA_TIMEOUT_MS, persistSuccess)
>>>>>>> 35cc0d22

  try {
    const persistSuccess = persistDataItems(dataItems)
    const persistResponse = await jobWithTimeout(LAMBDA_TIMEOUT_MS, persistSuccess)

    if (hasTimedOut(persistResponse)) {
      responseEntries = [timeoutResponse()]
      logger.info("DynamoDB operation timed out.")
      return response(504, responseEntries)
    }

    if (!persistResponse) {
      responseEntries = [serverError()]
      return response(500, responseEntries)
    }

    responseEntries = createSuccessResponseEntries(requestEntries)
    logger.info("Event processed successfully.")
    return response(201, responseEntries)
  } catch (e) {
    if (e instanceof TransactionCanceledException) {
      handleTransactionCancelledException(e, responseEntries)

      return response(409, responseEntries)
    }
  }
  return response(201, responseEntries)
}

export function getXRequestID(event: APIGatewayProxyEvent, responseEntries: Array<BundleEntry>): string | undefined {
  const xRequestID = event.headers["x-request-id"]
  if (!xRequestID) {
    const errorMessage = "Missing or empty x-request-id header."
    logger.error(errorMessage)
    const entry: BundleEntry = badRequest(errorMessage)
    responseEntries.push(entry)
    return undefined
  }
  return xRequestID
}

export function castEventBody(body: any, responseEntries: Array<BundleEntry>): Bundle | undefined {
  if (transactionBundle(body)) {
    return body as Bundle
  } else {
    const errorMessage = "Request body does not have resourceType of 'Bundle' and type of 'transaction'."
    logger.error(errorMessage)
    const entry: BundleEntry = badRequest(errorMessage)
    responseEntries.push(entry)
  }
}

export function validateEntries(requestEntries: Array<BundleEntry>, responseEntries: Array<BundleEntry>): boolean {
  logger.info("Validating entries.")
  let valid = true
  for (const entry of requestEntries) {
    const fullUrl = entry.fullUrl!
    logger.info("Validating entry.", {entry: entry, id: entry.fullUrl})

    const validationOutcome = validateEntry(entry)

    let responseEntry: BundleEntry
    if (validationOutcome.valid) {
      logger.info("Entry validated successfully.", {entry: entry, id: entry.fullUrl})
      responseEntry = accepted(fullUrl)
    } else {
      const errorMessage = validationOutcome.issues!
      logger.info(`Entry failed validation. ${errorMessage}`, {entry: entry, id: entry.fullUrl})
      valid = false
      responseEntry = badRequest(errorMessage, fullUrl)
    }
    responseEntries.push(responseEntry)
  }
  logger.info("Entries validated.")
  return valid
}

<<<<<<< HEAD
export function handleTransactionCancelledException(
  e: TransactionCanceledException,
  responseEntries: Array<BundleEntry>
): undefined {
  e.CancellationReasons?.forEach((reason) => {
    if (reason.Item && reason.Item.TaskID && reason.Item.TaskID.S) {
      const taskId = reason.Item.TaskID.S
      responseEntries.push(conflictDuplicate(taskId))
    }
  })
}

export function buildDataItems(requestEntries: Array<BundleEntry>, xRequestID: string): Array<DataItem> {
=======
export function buildDataItems(
  requestEntries: Array<BundleEntry>,
  xRequestID: string,
  applicationName: string
): Array<DataItem> {
>>>>>>> 35cc0d22
  const dataItems: Array<DataItem> = []

  for (const requestEntry of requestEntries) {
    const task = requestEntry.resource as Task
    logger.info("Building data item for task.", {task: task, id: task.id})

    const dataItem: DataItem = {
      LastModified: task.lastModified!,
      LineItemID: task.focus!.identifier!.value!,
      PatientNHSNumber: task.for!.identifier!.value!,
      PharmacyODSCode: task.owner!.identifier!.value!,
      PrescriptionID: task.basedOn![0].identifier!.value!,
      RequestID: xRequestID,
      Status: task.businessStatus!.coding![0].code!,
      TaskID: task.id!,
      TerminalStatus: task.status,
      ApplicationName: applicationName
    }

    dataItems.push(dataItem)
  }
  return dataItems
}

function response(statusCode: number, responseEntries: Array<BundleEntry>) {
  return {
    statusCode: statusCode,
    body: JSON.stringify(bundleWrap(responseEntries)),
    headers: {
      "Content-Type": "application/fhir+json",
      "Cache-Control": "no-cache"
    }
  }
}

export const handler = middy(lambdaHandler)
  .use(injectLambdaContext(logger, {clearState: true}))
  .use(httpHeaderNormalizer())
  .use(
    inputOutputLogger({
      logger: (request) => {
        logger.info(request)
      }
    })
  )
  .use(errorHandler({logger: logger}))<|MERGE_RESOLUTION|>--- conflicted
+++ resolved
@@ -74,13 +74,7 @@
     return response(400, responseEntries)
   }
 
-<<<<<<< HEAD
-  const dataItems = buildDataItems(requestEntries, xRequestID)
-=======
   const dataItems = buildDataItems(requestEntries, xRequestID, applicationName)
-  const persistSuccess = persistDataItems(dataItems)
-  const persistResponse = await jobWithTimeout(LAMBDA_TIMEOUT_MS, persistSuccess)
->>>>>>> 35cc0d22
 
   try {
     const persistSuccess = persistDataItems(dataItems)
@@ -158,7 +152,6 @@
   return valid
 }
 
-<<<<<<< HEAD
 export function handleTransactionCancelledException(
   e: TransactionCanceledException,
   responseEntries: Array<BundleEntry>
@@ -171,14 +164,11 @@
   })
 }
 
-export function buildDataItems(requestEntries: Array<BundleEntry>, xRequestID: string): Array<DataItem> {
-=======
 export function buildDataItems(
   requestEntries: Array<BundleEntry>,
   xRequestID: string,
   applicationName: string
 ): Array<DataItem> {
->>>>>>> 35cc0d22
   const dataItems: Array<DataItem> = []
 
   for (const requestEntry of requestEntries) {
