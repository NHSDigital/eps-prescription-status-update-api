/* eslint-disable @typescript-eslint/no-explicit-any */
import {APIGatewayProxyEvent, APIGatewayProxyResult} from "aws-lambda"
import {Logger} from "@aws-lambda-powertools/logger"
import {injectLambdaContext} from "@aws-lambda-powertools/logger/middleware"
import middy from "@middy/core"
import inputOutputLogger from "@middy/input-output-logger"
import errorHandler from "@nhs/fhir-middy-error-handler"
import httpHeaderNormalizer from "@middy/http-header-normalizer"
import {Bundle, BundleEntry, Task} from "fhir/r4"
import {persistDataItems} from "./utils/databaseClient"
import {jobWithTimeout, hasTimedOut} from "./utils/timeoutUtils"
import {transactionBundle, validateEntry} from "./validation/content"
import {
  accepted,
  badRequest,
  bundleWrap,
  conflictDuplicate,
  createSuccessResponseEntries,
  serverError,
  timeoutResponse
} from "./utils/responses"
import {TransactionCanceledException} from "@aws-sdk/client-dynamodb"
import {
  InterceptionResult,
  testPrescription1Intercept,
  testPrescription2Intercept
} from "./utils/testPrescriptionIntercept"

export const LAMBDA_TIMEOUT_MS = 9500
export const logger = new Logger({serviceName: "updatePrescriptionStatus"})

<<<<<<< HEAD
// AEA-4317 - Env vars for INT test prescriptions
const INT_ENVIRONMENT = process.env.ENVIRONMENT === "INT"
export const TEST_PRESCRIPTION_1 = process.env.TEST_PRESCRIPTION_1 || ""
export const TEST_PRESCRIPTION_2 = process.env.TEST_PRESCRIPTION_2 || ""
=======
const LAMBDA_TIMEOUT_MS = 9500
// this is length of time from now when records in dynamodb will automatically be expired
export const TTL_DELTA = 60 * 60 * 24 * 365 * 2 // Keep records for 2 years
const logger = new Logger({serviceName: "updatePrescriptionStatus"})
>>>>>>> 7421dca6

export interface DataItem {
  LastModified: string
  LineItemID: string
  PatientNHSNumber: string
  PharmacyODSCode: string
  PrescriptionID: string
  RepeatNo?: number
  RequestID: string
  Status: string
  TaskID: string
  TerminalStatus: string
  ApplicationName: string
  ExpiryTime: number
}

const lambdaHandler = async (event: APIGatewayProxyEvent): Promise<APIGatewayProxyResult> => {
  logger.appendKeys({
    "nhsd-correlation-id": event.headers["nhsd-correlation-id"],
    "nhsd-request-id": event.headers["nhsd-request-id"],
    "x-correlation-id": event.headers["x-correlation-id"],
    "apigw-request-id": event.headers["apigw-request-id"]
  })
  let responseEntries: Array<BundleEntry> = []

  const xRequestID = getXRequestID(event, responseEntries)
  const applicationName = event.headers["attribute-name"] ?? "unknown"

  if (!xRequestID) {
    return response(400, responseEntries)
  }
  logger.appendKeys({
    "x-request-id": xRequestID
  })

  const requestBody = event.body
  const requestBundle = castEventBody(requestBody, responseEntries)
  if (!requestBundle) {
    return response(400, responseEntries)
  }

  const requestEntries: Array<BundleEntry> = requestBundle.entry || []

  if (requestEntries.length === 0) {
    logger.info("No entries to process.")
    return response(200, responseEntries)
  }
  const entriesValid = validateEntries(requestEntries, responseEntries)
  if (!entriesValid) {
    return response(400, responseEntries)
  }

  const dataItems = buildDataItems(requestEntries, xRequestID, applicationName)

  // AEA-4317 - Intercept INT test prescriptions
  let testPrescription1Forced201 = false
  let testPrescriptionForcedError = false
  if (INT_ENVIRONMENT) {
    let interceptionResponse: InterceptionResult = {}
    const prescriptionIDs = dataItems.map((item) => item.PrescriptionID)

    const isTestPrescription1 = prescriptionIDs.includes(TEST_PRESCRIPTION_1)
    if (isTestPrescription1) {
      interceptionResponse = await testPrescription1Intercept(logger)
    }

    const isTestPrescription2 = prescriptionIDs.includes(TEST_PRESCRIPTION_2)
    if (isTestPrescription2) {
      interceptionResponse = await testPrescription2Intercept(logger)
    }

    testPrescription1Forced201 = !!interceptionResponse.testPrescription1Forced201
    testPrescriptionForcedError = !!interceptionResponse.testPrescriptionForcedError
  }

  try {
    const persistSuccess = persistDataItems(dataItems, logger)
    const persistResponse = await jobWithTimeout(LAMBDA_TIMEOUT_MS, persistSuccess)

    if (hasTimedOut(persistResponse)) {
      responseEntries = [timeoutResponse()]
      logger.info("DynamoDB operation timed out.")
      return response(504, responseEntries)
    }

    if (!persistResponse) {
      responseEntries = [serverError()]
      return response(500, responseEntries)
    }

    responseEntries = createSuccessResponseEntries(requestEntries)
    logger.info("Event processed successfully.")
  } catch (e) {
    if (e instanceof TransactionCanceledException) {
      // AEA-4317 - Forcing 201 response for INT test prescription 1
      if (INT_ENVIRONMENT && testPrescription1Forced201) {
        logger.info("Forcing 201 response for INT test prescription 1")
        responseEntries = createSuccessResponseEntries(requestEntries)
        return response(201, responseEntries)
      }

      handleTransactionCancelledException(e, responseEntries)
      return response(409, responseEntries)
    }
  }

  // AEA-4317 - Forcing error for INT test prescription
  if (INT_ENVIRONMENT && testPrescriptionForcedError) {
    logger.info("Forcing error for INT test prescription")
    responseEntries = [serverError()]
    return response(500, responseEntries)
  }

  return response(201, responseEntries)
}

export function getXRequestID(event: APIGatewayProxyEvent, responseEntries: Array<BundleEntry>): string | undefined {
  const xRequestID = event.headers["x-request-id"]
  if (!xRequestID) {
    const errorMessage = "Missing or empty x-request-id header."
    logger.error(errorMessage)
    const entry: BundleEntry = badRequest(errorMessage)
    responseEntries.push(entry)
    return undefined
  }
  return xRequestID
}

export function castEventBody(body: any, responseEntries: Array<BundleEntry>): Bundle | undefined {
  if (transactionBundle(body)) {
    return body as Bundle
  } else {
    const errorMessage = "Request body does not have resourceType of 'Bundle' and type of 'transaction'."
    logger.error(errorMessage)
    const entry: BundleEntry = badRequest(errorMessage)
    responseEntries.push(entry)
  }
}

export function validateEntries(requestEntries: Array<BundleEntry>, responseEntries: Array<BundleEntry>): boolean {
  logger.info("Validating entries.")
  let valid = true
  for (const entry of requestEntries) {
    const fullUrl = entry.fullUrl!
    logger.info("Validating entry.", {entry: entry, id: entry.fullUrl})

    const validationOutcome = validateEntry(entry)

    let responseEntry: BundleEntry
    if (validationOutcome.valid) {
      logger.info("Entry validated successfully.", {entry: entry, id: entry.fullUrl})
      responseEntry = accepted(fullUrl)
    } else {
      const errorMessage = validationOutcome.issues!
      logger.info(`Entry failed validation. ${errorMessage}`, {entry: entry, id: entry.fullUrl})
      valid = false
      responseEntry = badRequest(errorMessage, fullUrl)
    }
    responseEntries.push(responseEntry)
  }
  logger.info("Entries validated.")
  return valid
}

export function handleTransactionCancelledException(
  e: TransactionCanceledException,
  responseEntries: Array<BundleEntry>
): void {
  const taskIdSet = new Set<string>()

  e.CancellationReasons?.forEach((reason) => {
    const taskId = reason.Item?.TaskID?.S
    if (taskId) {
      const conflictedEntry = conflictDuplicate(taskId)

      const index = responseEntries.findIndex((entry) => {
        const entryTaskId = entry.response?.location?.split("/").pop() || entry.fullUrl?.split(":").pop()
        return entryTaskId === taskId
      })

      if (index !== -1) {
        responseEntries[index] = conflictedEntry
      } else {
        responseEntries.push(conflictedEntry)
      }

      taskIdSet.add(taskId)
    }
  })

  responseEntries = responseEntries.filter((entry) => {
    const taskId = entry.fullUrl?.split(":").pop()
    return !taskId || !taskIdSet.has(taskId) || entry.response?.status !== "200 OK"
  })
}

export function buildDataItems(
  requestEntries: Array<BundleEntry>,
  xRequestID: string,
  applicationName: string
): Array<DataItem> {
  const dataItems: Array<DataItem> = []

  for (const requestEntry of requestEntries) {
    const task = requestEntry.resource as Task
    logger.info("Building data item for task.", {task: task, id: task.id})

    const repeatNo = task.input?.[0]?.valueInteger

    const dataItem: DataItem = {
      LastModified: task.lastModified!,
      LineItemID: task.focus!.identifier!.value!.toUpperCase(),
      PatientNHSNumber: task.for!.identifier!.value!,
      PharmacyODSCode: task.owner!.identifier!.value!.toUpperCase(),
      PrescriptionID: task.basedOn![0].identifier!.value!.toUpperCase(),
      ...(repeatNo !== undefined && {RepeatNo: repeatNo}),
      RequestID: xRequestID,
      Status: task.businessStatus!.coding![0].code!,
      TaskID: task.id!,
      TerminalStatus: task.status,
      ApplicationName: applicationName,
      ExpiryTime: (Math.floor(+new Date() / 1000) + TTL_DELTA)
    }

    dataItems.push(dataItem)
  }
  return dataItems
}

function response(statusCode: number, responseEntries: Array<BundleEntry>) {
  return {
    statusCode: statusCode,
    body: JSON.stringify(bundleWrap(responseEntries)),
    headers: {
      "Content-Type": "application/fhir+json",
      "Cache-Control": "no-cache"
    }
  }
}

export const handler = middy(lambdaHandler)
  .use(injectLambdaContext(logger, {clearState: true}))
  .use(httpHeaderNormalizer())
  .use(
    inputOutputLogger({
      logger: (request) => {
        logger.info(request)
      }
    })
  )
  .use(errorHandler({logger: logger}))<|MERGE_RESOLUTION|>--- conflicted
+++ resolved
@@ -27,19 +27,14 @@
 } from "./utils/testPrescriptionIntercept"
 
 export const LAMBDA_TIMEOUT_MS = 9500
+// this is length of time from now when records in dynamodb will automatically be expired
+export const TTL_DELTA = 60 * 60 * 24 * 365 * 2 // Keep records for 2 years
 export const logger = new Logger({serviceName: "updatePrescriptionStatus"})
 
-<<<<<<< HEAD
 // AEA-4317 - Env vars for INT test prescriptions
 const INT_ENVIRONMENT = process.env.ENVIRONMENT === "INT"
 export const TEST_PRESCRIPTION_1 = process.env.TEST_PRESCRIPTION_1 || ""
 export const TEST_PRESCRIPTION_2 = process.env.TEST_PRESCRIPTION_2 || ""
-=======
-const LAMBDA_TIMEOUT_MS = 9500
-// this is length of time from now when records in dynamodb will automatically be expired
-export const TTL_DELTA = 60 * 60 * 24 * 365 * 2 // Keep records for 2 years
-const logger = new Logger({serviceName: "updatePrescriptionStatus"})
->>>>>>> 7421dca6
 
 export interface DataItem {
   LastModified: string
