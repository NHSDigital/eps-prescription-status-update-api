--- conflicted
+++ resolved
@@ -5,16 +5,11 @@
 
 import {PSUDataItem} from "@PrescriptionStatusUpdate_common/commonTypes"
 
-<<<<<<< HEAD
 import {checkSiteOrSystemIsNotifyEnabled} from "../validation/notificationSiteAndSystemFilters"
 
 const sqsUrl: string | undefined = process.env.NHS_NOTIFY_PRESCRIPTIONS_SQS_QUEUE_URL
 const fallbackSalt = "DEV SALT"
 const sqsSalt: string = process.env.SQS_SALT ?? fallbackSalt
-=======
-const sqsUrl: string | undefined = process.env.NHS_NOTIFY_PRESCRIPTIONS_SQS_QUEUE_URL
-const sqsSalt: string = process.env.SQS_SALT ?? "DEVSALT"
->>>>>>> 8de71740
 
 // The AWS_REGION is always defined in lambda environments
 const sqs = new SQSClient({region: process.env.AWS_REGION})
@@ -42,11 +37,7 @@
  * @returns - A hex encoded string of the hash
  */
 export function saltedHash(input: string, hashFunction: string = "sha256"): string {
-<<<<<<< HEAD
   if (sqsSalt === fallbackSalt) {
-=======
-  if (sqsSalt === "DEVSALT") {
->>>>>>> 8de71740
     console.warn("Using the fallback salt value - please update the environment variable `SQS_SALT` to a random value.")
   }
   return createHmac(hashFunction, sqsSalt)
@@ -55,34 +46,19 @@
 }
 
 /**
-<<<<<<< HEAD
  * Pushes an array of PSUDataItem to the notifications SQS queue
  * Uses SendMessageBatch to send up to 10 at a time
  *
  * @param requestId - The x-request-id header from the incoming event
  * @param data - Array of PSUDataItem to send to SQS
-=======
- * Pushes an array of DataItems to the notifications SQS queue
- * Uses SendMessageBatch to send up to 10 at a time
- *
- * @param requestId - The x-request-id header from the incoming event
- * @param data - Array of DataItems to send to SQS
->>>>>>> 8de71740
  * @param logger - Logger instance
  */
 export async function pushPrescriptionToNotificationSQS(
   requestId: string,
-<<<<<<< HEAD
   data: Array<PSUDataItem>,
   logger: Logger
 ) {
-  logger.info("Pushing data items up to the notifications SQS", {count: data.length, sqsUrl})
-=======
-  data: Array<DataItem>,
-  logger: Logger
-) {
   logger.info("Checking if any items require notifications", {numItemsToBeChecked: data.length, sqsUrl})
->>>>>>> 8de71740
 
   if (!sqsUrl) {
     logger.error("Notifications SQS URL not found in environment variables")
@@ -103,11 +79,7 @@
 
   for (const batch of batches) {
     const entries = batch
-<<<<<<< HEAD
-      .filter((item) => updateStatuses.includes(item.Status))
-=======
       .filter((item) => updateStatuses.includes(item.Status.toLowerCase()))
->>>>>>> 8de71740
       // Build SQS batch entries with FIFO parameters
       .map((item, idx) => ({
         Id: idx.toString(),
@@ -126,11 +98,7 @@
     }
 
     logger.info(
-<<<<<<< HEAD
-      "Notification required. Pushing prescriptions with deduplication IDs",
-=======
       "Notification required. Pushing prescriptions to the notifications SQS with the following SQS message IDs",
->>>>>>> 8de71740
       {deduplicationIds: entries.map(e => e.MessageDeduplicationId), requestId}
     )
 
