import {Logger} from "@aws-lambda-powertools/logger"
import {SQSClient, SendMessageBatchCommand} from "@aws-sdk/client-sqs"

import {createHmac} from "crypto"

import {PSUDataItem} from "@PrescriptionStatusUpdate_common/commonTypes"

<<<<<<< HEAD
import {checkSiteOrSystemIsNotifyEnabled} from "../validation/notificationSiteAndSystemFilters"

=======
>>>>>>> 2719d4f1
const sqsUrl: string | undefined = process.env.NHS_NOTIFY_PRESCRIPTIONS_SQS_QUEUE_URL
const sqsSalt: string = process.env.SQS_SALT ?? "DEVSALT"

// The AWS_REGION is always defined in lambda environments
const sqs = new SQSClient({region: process.env.AWS_REGION})

/**
 * Returns the original array, chunked in batches of up to <size>
 *
 * @param arr - Array to be chunked
 * @param size - The maximum size of each chunk. The final chunk may be smaller.
 * @returns - an (N+1) dimensional array
 */
function chunkArray<T>(arr: Array<T>, size: number): Array<Array<T>> {
  const chunks: Array<Array<T>> = []
  for (let i = 0; i < arr.length; i += size) {
    chunks.push(arr.slice(i, i + size))
  }
  return chunks
}

/**
 * Salts and hashes a string.
 *
 * @param input - The string to be hashed
 * @param hashFunction - Which hash function to use. HMAC compatible. Defaults to SHA-256
 * @returns - A hex encoded string of the hash
 */
export function saltedHash(input: string, hashFunction: string = "sha256"): string {
<<<<<<< HEAD
=======
  if (sqsSalt === "DEVSALT") {
    console.warn("Using the fallback salt value - please update the environment variable `SQS_SALT` to a random value.")
  }
>>>>>>> 2719d4f1
  return createHmac(hashFunction, sqsSalt)
    .update(input, "utf8")
    .digest("hex")
}

/**
<<<<<<< HEAD
 * Pushes an array of PSUDataItem to the notifications SQS queue
 * Uses SendMessageBatch to send up to 10 at a time
 *
 * @param requestId - The x-request-id header from the incoming event
 * @param data - Array of PSUDataItem to send to SQS
=======
 * Pushes an array of DataItems to the notifications SQS queue
 * Uses SendMessageBatch to send up to 10 at a time
 *
 * @param requestId - The x-request-id header from the incoming event
 * @param data - Array of DataItems to send to SQS
>>>>>>> 2719d4f1
 * @param logger - Logger instance
 */
export async function pushPrescriptionToNotificationSQS(
  requestId: string,
<<<<<<< HEAD
  data: Array<PSUDataItem>,
=======
  data: Array<DataItem>,
>>>>>>> 2719d4f1
  logger: Logger
) {
  logger.info("Pushing data items up to the notifications SQS", {count: data.length, sqsUrl})

  if (!sqsUrl) {
    logger.error("Notifications SQS URL not found in environment variables")
    throw new Error("Notifications SQS URL not configured")
  }

  // Only allow through sites and systems that are allowedSitesAndSystems
  const allowedSitesAndSystemsData = checkSiteOrSystemIsNotifyEnabled(data)

  // SQS batch calls are limited to 10 messages per request, so chunk the data
  const batches = chunkArray(allowedSitesAndSystemsData, 10)

  // Only these statuses will be pushed to the SQS
  const updateStatuses: Array<string> = [
    "ready to collect",
    "ready to collect - partial"
  ]

  for (const batch of batches) {
    const entries = batch
      .filter((item) => updateStatuses.includes(item.Status))
      // Build SQS batch entries with FIFO parameters
      .map((item, idx) => ({
        Id: idx.toString(),
        MessageBody: JSON.stringify(item),
        // FIFO
        // We dedupe on both nhs number and ods code
        MessageDeduplicationId: saltedHash(`${item.PatientNHSNumber}:${item.PharmacyODSCode}`),
        MessageGroupId: requestId
      }))
    // We could do a round of deduplications here, but benefits would be minimal and AWS SQS will do it for us anyway.

    if (entries.length === 0) {
      // Carry on if we have no updates to make.
      logger.info("No entries to post to the notifications SQS")
      continue
    }

    logger.info(
      "Notification required. Pushing prescriptions with deduplication IDs",
      {deduplicationIds: entries.map(e => e.MessageDeduplicationId), requestId}
    )

    try {
      const command = new SendMessageBatchCommand({
        QueueUrl: sqsUrl,
        Entries: entries
      })
      const result = await sqs.send(command)
      if (result.Successful) {
        logger.info("Successfully sent a batch of prescriptions to the notifications SQS", {result})
      }
      // Some may succeed, and some may fail. So check for both
      if (result.Failed) {
        logger.error("Failed to send a batch of prescriptions to the notifications SQS", {result})
      }
    } catch (error) {
      logger.error("Failed to send a batch of prescriptions to the notifications SQS", {error})
      throw error
    }
  }
}<|MERGE_RESOLUTION|>--- conflicted
+++ resolved
@@ -5,11 +5,8 @@
 
 import {PSUDataItem} from "@PrescriptionStatusUpdate_common/commonTypes"
 
-<<<<<<< HEAD
 import {checkSiteOrSystemIsNotifyEnabled} from "../validation/notificationSiteAndSystemFilters"
 
-=======
->>>>>>> 2719d4f1
 const sqsUrl: string | undefined = process.env.NHS_NOTIFY_PRESCRIPTIONS_SQS_QUEUE_URL
 const sqsSalt: string = process.env.SQS_SALT ?? "DEVSALT"
 
@@ -39,40 +36,25 @@
  * @returns - A hex encoded string of the hash
  */
 export function saltedHash(input: string, hashFunction: string = "sha256"): string {
-<<<<<<< HEAD
-=======
   if (sqsSalt === "DEVSALT") {
     console.warn("Using the fallback salt value - please update the environment variable `SQS_SALT` to a random value.")
   }
->>>>>>> 2719d4f1
   return createHmac(hashFunction, sqsSalt)
     .update(input, "utf8")
     .digest("hex")
 }
 
 /**
-<<<<<<< HEAD
  * Pushes an array of PSUDataItem to the notifications SQS queue
  * Uses SendMessageBatch to send up to 10 at a time
  *
  * @param requestId - The x-request-id header from the incoming event
  * @param data - Array of PSUDataItem to send to SQS
-=======
- * Pushes an array of DataItems to the notifications SQS queue
- * Uses SendMessageBatch to send up to 10 at a time
- *
- * @param requestId - The x-request-id header from the incoming event
- * @param data - Array of DataItems to send to SQS
->>>>>>> 2719d4f1
  * @param logger - Logger instance
  */
 export async function pushPrescriptionToNotificationSQS(
   requestId: string,
-<<<<<<< HEAD
   data: Array<PSUDataItem>,
-=======
-  data: Array<DataItem>,
->>>>>>> 2719d4f1
   logger: Logger
 ) {
   logger.info("Pushing data items up to the notifications SQS", {count: data.length, sqsUrl})
@@ -108,7 +90,7 @@
       }))
     // We could do a round of deduplications here, but benefits would be minimal and AWS SQS will do it for us anyway.
 
-    if (entries.length === 0) {
+    if (!entries.length) {
       // Carry on if we have no updates to make.
       logger.info("No entries to post to the notifications SQS")
       continue
