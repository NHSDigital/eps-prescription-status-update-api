import {
  describe,
  it,
  expect,
  jest
} from "@jest/globals"
import {SpiedFunction} from "jest-mock"

import {Logger} from "@aws-lambda-powertools/logger"
import {LogItemMessage, LogItemExtraInput} from "@aws-lambda-powertools/logger/lib/cjs/types/Logger"
import {SendMessageBatchCommand} from "@aws-sdk/client-sqs"

import {createMockDataItem, mockSQSClient} from "./utils/testUtils"

const {mockSend} = mockSQSClient()

const {pushPrescriptionToNotificationSQS, saltedHash} = await import("../src/utils/sqsClient")
<<<<<<< HEAD
const {checkSiteOrSystemIsNotifyEnabled} = await import("../src/validation/notificationSiteAndSystemFilters")
=======
>>>>>>> 8de71740

const ORIGINAL_ENV = {...process.env}

describe("Unit tests for pushPrescriptionToNotificationSQS", () => {
  let logger: Logger
  let infoSpy: SpiedFunction<(input: LogItemMessage, ...extraInput: LogItemExtraInput) => void>
  let errorSpy: SpiedFunction<(input: LogItemMessage, ...extraInput: LogItemExtraInput) => void>

  beforeEach(() => {
    jest.resetModules()
    jest.clearAllMocks()

    // Reset environment
    process.env = {...ORIGINAL_ENV}

    // Fresh logger and spies
    logger = new Logger({serviceName: "test-service"})
    infoSpy = jest.spyOn(logger, "info")
    errorSpy = jest.spyOn(logger, "error")
  })

  it("throws if the SQS URL is not configured", async () => {
    process.env.NHS_NOTIFY_PRESCRIPTIONS_SQS_QUEUE_URL = undefined
    // Re-import the function so the environment change gets picked up
    const {pushPrescriptionToNotificationSQS: tempFunc} = await import("../src/utils/sqsClient")

    await expect(
      tempFunc("req-123", [], logger)
    ).rejects.toThrow("Notifications SQS URL not configured")

    expect(errorSpy).toHaveBeenCalledWith(
      "Notifications SQS URL not found in environment variables"
    )
    expect(mockSend).not.toHaveBeenCalled()
  })

  it("does nothing when there are no eligible statuses", async () => {
    const data = [
      createMockDataItem({Status: "foo"}),
      createMockDataItem({Status: "bar"}),
      createMockDataItem({Status: "baz"})
    ]

    await expect(
      pushPrescriptionToNotificationSQS("req-456", data, logger)
    ).resolves.toBeUndefined()

    // It logs the initial push attempt, but never actually sends
    expect(infoSpy).toHaveBeenCalledWith(
      "Checking if any items require notifications",
      {numItemsToBeChecked: data.length, sqsUrl: process.env.NHS_NOTIFY_PRESCRIPTIONS_SQS_QUEUE_URL}
    )
    expect(mockSend).not.toHaveBeenCalled()
  })

  it("sends only 'ready to collect' messages and succeeds", async () => {
    const payload = [
      createMockDataItem({Status: "ready to collect"}),
      createMockDataItem({Status: "ready to collect - partial"}),
      createMockDataItem({Status: "a status that will never be real"})
    ]

    mockSend.mockImplementationOnce(() => Promise.resolve({Successful: [{}], Failed: [{}]}))

    await expect(
      pushPrescriptionToNotificationSQS("req-789", payload, logger)
    ).resolves.toBeUndefined()

    // Should have attempted exactly one SendMessageBatch call
    expect(mockSend).toHaveBeenCalledTimes(1)

    // Grab the SendMessageBatchCommand that was sent
    const sent = mockSend.mock.calls[0][0]
    expect(sent).toBeInstanceOf(SendMessageBatchCommand)
    if (!(sent instanceof SendMessageBatchCommand)) {
      throw new Error("Expected a SendMessageBatchCommand")
    }
    const entries = sent.input.Entries!

    expect(entries).toHaveLength(2)

    entries.forEach((entry, idx) => {
      const original = payload[idx]
      expect(entry.Id).toBe(idx.toString())
      expect(entry.MessageBody).toBe(
        JSON.stringify({...original})
      )
      // FIFO params
      expect(entry.MessageGroupId).toBe("req-789")
      expect(entry.MessageDeduplicationId).toBe(
        saltedHash(`${original.PatientNHSNumber}:${original.PharmacyODSCode}`)
      )
    })

    expect(infoSpy).toHaveBeenCalledWith(
<<<<<<< HEAD
      "Notification required. Pushing prescriptions with deduplication IDs",
=======
      "Notification required. Pushing prescriptions to the notifications SQS with the following SQS message IDs",
>>>>>>> 8de71740
      expect.objectContaining({requestId: "req-789", deduplicationIds: expect.any(Array)})
    )
    expect(infoSpy).toHaveBeenCalledWith(
      "Successfully sent a batch of prescriptions to the notifications SQS",
      {result: {Successful: [{}], Failed: [{}]}}
    )
    expect(errorSpy).toHaveBeenCalledWith(
      "Failed to send a batch of prescriptions to the notifications SQS",
      {result: {Successful: [{}], Failed: [{}]}}
    )
  })

  it("rethrows and logs if SendMessageBatchCommand rejects", async () => {
    const payload = [createMockDataItem({Status: "ready to collect"})]
    const testError = new Error("SQS failure")

    mockSend.mockImplementationOnce(() => Promise.reject(testError))

    await expect(
      pushPrescriptionToNotificationSQS("req-000", payload, logger)
    ).rejects.toThrow(testError)

    expect(errorSpy).toHaveBeenCalledWith(
      "Failed to send a batch of prescriptions to the notifications SQS",
      {error: testError}
    )
  })

  it("chunks large payloads into batches of 10", async () => {
    const payload = Array.from({length: 12}, () =>
      createMockDataItem({Status: "ready to collect"})
    )

<<<<<<< HEAD
    mockSend
      .mockImplementationOnce(() => Promise.resolve({Successful: Array(10).fill({})}))
      .mockImplementationOnce(() => Promise.resolve({Successful: Array(2).fill({})}))

    await pushPrescriptionToNotificationSQS("req-111", payload, logger)
=======
    mockSend.mockImplementationOnce(() => Promise.resolve({Successful: Array(10).fill({})}))
    mockSend.mockImplementationOnce(() => Promise.resolve({Successful: Array(2).fill({})}))

    await pushPrescriptionToNotificationSQS("req-111", payload, logger)

>>>>>>> 8de71740
    expect(mockSend).toHaveBeenCalledTimes(2)
  })
})

describe("Unit tests for checkSiteOrSystemIsNotifyEnabled", () => {
  it("includes an item with an enabled ODS code", () => {
    const item = createMockDataItem({
      PharmacyODSCode: "FA565",
      ApplicationName: "not a real test supplier"
    })
    const result = checkSiteOrSystemIsNotifyEnabled([item])
    expect(result).toEqual([item])
  })

  it("includes an item with an enabled ApplicationName", () => {
    const item = createMockDataItem({
      PharmacyODSCode: "ZZZ999",
      ApplicationName: "Internal Test System"
    })
    const result = checkSiteOrSystemIsNotifyEnabled([item])
    expect(result).toEqual([item])
  })

  it("is case insensitive for both ODS code and ApplicationName", () => {
    const item1 = createMockDataItem({
      PharmacyODSCode: "FA565",
      ApplicationName: "not a real test supplier"
    })
    const item2 = createMockDataItem({
      PharmacyODSCode: "zzz999",
      ApplicationName: "internal test SYSTEM"
    })
    const result = checkSiteOrSystemIsNotifyEnabled([item1, item2])
    console.log(result)
    expect(result).toEqual([item1, item2])
  })

  it("excludes an item when its ODS code is blocked, even if otherwise enabled", () => {
    const item = createMockDataItem({
      PharmacyODSCode: "A83008",
      ApplicationName: "Internal Test System"
    })
    const result = checkSiteOrSystemIsNotifyEnabled([item])
    expect(result).toEqual([])
  })

  it("excludes items that are neither enabled nor blocked", () => {
    const item = createMockDataItem({
      PharmacyODSCode: "NOTINLIST",
      ApplicationName: "Some Other System"
    })
    const result = checkSiteOrSystemIsNotifyEnabled([item])
    expect(result).toEqual([])
  })
})<|MERGE_RESOLUTION|>--- conflicted
+++ resolved
@@ -15,10 +15,7 @@
 const {mockSend} = mockSQSClient()
 
 const {pushPrescriptionToNotificationSQS, saltedHash} = await import("../src/utils/sqsClient")
-<<<<<<< HEAD
 const {checkSiteOrSystemIsNotifyEnabled} = await import("../src/validation/notificationSiteAndSystemFilters")
-=======
->>>>>>> 8de71740
 
 const ORIGINAL_ENV = {...process.env}
 
@@ -114,11 +111,7 @@
     })
 
     expect(infoSpy).toHaveBeenCalledWith(
-<<<<<<< HEAD
-      "Notification required. Pushing prescriptions with deduplication IDs",
-=======
       "Notification required. Pushing prescriptions to the notifications SQS with the following SQS message IDs",
->>>>>>> 8de71740
       expect.objectContaining({requestId: "req-789", deduplicationIds: expect.any(Array)})
     )
     expect(infoSpy).toHaveBeenCalledWith(
@@ -152,19 +145,11 @@
       createMockDataItem({Status: "ready to collect"})
     )
 
-<<<<<<< HEAD
     mockSend
       .mockImplementationOnce(() => Promise.resolve({Successful: Array(10).fill({})}))
       .mockImplementationOnce(() => Promise.resolve({Successful: Array(2).fill({})}))
 
     await pushPrescriptionToNotificationSQS("req-111", payload, logger)
-=======
-    mockSend.mockImplementationOnce(() => Promise.resolve({Successful: Array(10).fill({})}))
-    mockSend.mockImplementationOnce(() => Promise.resolve({Successful: Array(2).fill({})}))
-
-    await pushPrescriptionToNotificationSQS("req-111", payload, logger)
-
->>>>>>> 8de71740
     expect(mockSend).toHaveBeenCalledTimes(2)
   })
 })
