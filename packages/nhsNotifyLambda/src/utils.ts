--- conflicted
+++ resolved
@@ -10,11 +10,8 @@
 
 import {PSUDataItem} from "@PrescriptionStatusUpdate_common/commonTypes"
 
-<<<<<<< HEAD
 import {v4} from "uuid"
 
-=======
->>>>>>> 61a9a8d2
 const TTL_DELTA = 60 * 60 * 24 * 7 // Keep records for a week
 
 const dynamoTable = process.env.TABLE_NAME
@@ -69,12 +66,7 @@
       WaitTimeSeconds: 20, // Use long polling to avoid getting empty responses when the queue is small
       MessageAttributeNames: [
         "MessageDeduplicationId",
-<<<<<<< HEAD
-        "MessageGroupId",
-        "SequenceNumber"
-=======
         "MessageGroupId"
->>>>>>> 61a9a8d2
       ]
     })
 
@@ -138,7 +130,6 @@
   }
 
   const batches = chunkArray(messages, 10)
-<<<<<<< HEAD
 
   for (let batchIndex = 0; batchIndex < batches.length; batchIndex++) {
     const batch = batches[batchIndex]
@@ -163,32 +154,6 @@
       throw new Error(`Failed to delete ${delResult.Failed.length} messages from SQS`)
     }
 
-=======
-
-  for (let batchIndex = 0; batchIndex < batches.length; batchIndex++) {
-    const batch = batches[batchIndex]
-    const entries = batch.map((m) => ({
-      Id: m.MessageId!,
-      ReceiptHandle: m.ReceiptHandle!
-    }))
-
-    logger.info(`Deleting batch ${batchIndex + 1}/${batches.length}`, {
-      batchSize: entries.length,
-      messageIds: entries.map((e) => e.Id)
-    })
-
-    const deleteCmd = new DeleteMessageBatchCommand({
-      QueueUrl: sqsUrl,
-      Entries: entries
-    })
-    const delResult = await sqs.send(deleteCmd)
-
-    if (delResult.Failed && delResult.Failed.length > 0) {
-      logger.error("Some messages failed to delete in this batch", {failed: delResult.Failed})
-      throw new Error(`Failed to delete ${delResult.Failed.length} messages from SQS`)
-    }
-
->>>>>>> 61a9a8d2
     logger.info(`Successfully deleted SQS message batch ${batchIndex + 1}`, {
       result: delResult,
       messageIds: entries.map((e) => e.Id)
@@ -203,10 +168,7 @@
   MessageID: string // The SQS message ID
   LastNotifiedPrescriptionStatus: string
   DeliveryStatus: string
-<<<<<<< HEAD
   NotifyMessageID: string // The UUID we got back from Notify for the submitted message
-=======
->>>>>>> 61a9a8d2
   LastNotificationRequestTimestamp: string // ISO-8601 string
   ExpiryTime: number // DynamoDB expiration time (UNIX timestamp)
 }
@@ -231,10 +193,7 @@
       MessageID: data.MessageId!,
       LastNotifiedPrescriptionStatus: data.PSUDataItem.Status,
       DeliveryStatus: "requested",
-<<<<<<< HEAD
       NotifyMessageID: v4(), // Dummy message ID
-=======
->>>>>>> 61a9a8d2
       LastNotificationRequestTimestamp: new Date().toISOString(),
       ExpiryTime: (Math.floor(+new Date() / 1000) + TTL_DELTA)
     }
