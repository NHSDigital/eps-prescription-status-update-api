{
  "name": "checkPrescriptionStatusUpdates",
  "version": "1.0.0",
  "description": "Lambda of the checkPrescriptionStatusUpdates endpoint",
  "main": "checkPrescriptionStatusUpdates.js",
  "author": "NHS Digital",
  "license": "MIT",
  "scripts": {
    "unit": "POWERTOOLS_DEV=true NODE_OPTIONS=--experimental-vm-modules jest --no-cache --coverage",
    "lint": "eslint  --max-warnings 0 --fix --config ../../eslint.config.mjs .",
    "compile": "tsc",
    "test": "npm run compile && npm run unit",
    "check-licenses": "license-checker --failOn GPL --failOn LGPL --start ../.."
  },
  "dependencies": {
    "@aws-lambda-powertools/commons": "^2.7.0",
    "@aws-lambda-powertools/logger": "^2.9.0",
    "@aws-lambda-powertools/parameters": "^2.9.0",
    "@aws-sdk/client-dynamodb": "^3.669.0",
<<<<<<< HEAD
    "@aws-sdk/lib-dynamodb": "^3.674.0",
=======
    "@aws-sdk/lib-dynamodb": "^3.675.0",
>>>>>>> 9e7ffd0d
    "@middy/core": "^5.5.1",
    "@middy/http-header-normalizer": "^5.5.1",
    "@middy/input-output-logger": "^5.5.1",
    "@PrescriptionStatusUpdate_common/middyErrorHandler": "^1.0.0"
  },
  "devDependencies": {
    "@PrescriptionStatusUpdate_common/testing": "^1.0.0"
  }
}<|MERGE_RESOLUTION|>--- conflicted
+++ resolved
@@ -17,11 +17,7 @@
     "@aws-lambda-powertools/logger": "^2.9.0",
     "@aws-lambda-powertools/parameters": "^2.9.0",
     "@aws-sdk/client-dynamodb": "^3.669.0",
-<<<<<<< HEAD
-    "@aws-sdk/lib-dynamodb": "^3.674.0",
-=======
     "@aws-sdk/lib-dynamodb": "^3.675.0",
->>>>>>> 9e7ffd0d
     "@middy/core": "^5.5.1",
     "@middy/http-header-normalizer": "^5.5.1",
     "@middy/input-output-logger": "^5.5.1",
