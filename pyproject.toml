--- conflicted
+++ resolved
@@ -32,30 +32,18 @@
 semver = "^3.0.2"
 gitpython = "^3.1.42"
 requests = "^2.32.3"
-<<<<<<< HEAD
-boto3 = "^1.35.43"
-argparse = "^1.4.0"
-pre-commit = "^4.0.1"
-pytest = "^8.3.3"
-cfn-lint = "^1.17.2"
-=======
 boto3 = "^1.35.45"
 argparse = "^1.4.0"
 pre-commit = "^4.0.1"
 pytest = "^8.3.3"
 cfn-lint = "^1.18.1"
->>>>>>> 9e7ffd0d
 pyjwt = {extras = ["crypto"], version = "^2.9.0"}
 
 [tool.poetry.scripts]
 
 [tool.poetry.group.dev.dependencies]
 pre-commit = "^4.0.1"
-<<<<<<< HEAD
-cfn-lint = "^1.17.2"
-=======
 cfn-lint = "^1.18.1"
->>>>>>> 9e7ffd0d
 black = "^24.10.0"
 flake8 = "^7.1.1"
 jinja2 = "^3.1.4"
