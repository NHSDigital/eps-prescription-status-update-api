{
  "info": {
<<<<<<< HEAD
    "_postman_id": "e0f5757a-8d67-4381-8e48-f73541719b48",
=======
    "_postman_id": "4462fdb6-2fa1-495c-8416-6e40d6acdd20",
>>>>>>> 52f9e2fb
    "name": "Internal Collection",
    "description": "This collection provides endpoints for interacting with the Prescription Status Update API across multiple environments. It is designed for use by developers and testers, encompassing calls to all endpoints.\n\nThe collection is configured through the Digital Onboarding Services using the appropriate environment for the Apigee host, with access enabled for the APIs you intend to use. For Pull Request deployments, make sure to add the APIs specific to the relevant pull request.\n\nThe collection includes the following folders:\n\n- `Custom Stack Deployment` Direct API calls to all endpoints on AWS\n    \n- `Pull Request Deployment` API calls to endpoints on both Apigee and AWS\n    \n\n### Setup Instructions\n\nTo use this collection, you should define the following variables at a global level:\n\n- `host`\n    \n- `status_api_key` Obtain this from the APIM team\n    \n\nTo use the requests in the \"Pull Request Deployment\" folder, you should create a variable called `aws_pull_request_id` that represents the number of the pull request.\n\nTo use the requests in the \"Custom Stack Deployment\" folder, you should create a variable called `custom_stack_name` that represents the name of the stack you have defined.\n\n### Authentication Setup\n\nThere is a pre-request script at the top level that automates the authentication process. You must set the following variables for this to work. These should be set at an environment level as they differ between each environment.\n\n- `host`\n    \n- `api_key`\n    \n- `cpsu_api_key` Used for Custom Prescription Status Update\n    \n- `private_key`\n    \n- `kid`\n    \n\n### Host Configuration\n\nThe `host` should be set to the base Apigee URL, depending on the environment you're working with. Below is a table detailing the URLs, their corresponding environments, and the Digital Onboarding Service registration links.\n\n**Note:** Sandbox environments should be named so that they end with `sandbox`.\n\n| **Apigee URL** | **Environment** | **Digital Onboarding Service** |\n| --- | --- | --- |\n| `internal-dev.api.service.nhs.uk` | Development (dev) | [Digital Onboarding Service PTL](https://dos-internal.ptl.api.platform.nhs.uk/) |\n| `internal-dev-sandbox.api.service.nhs.uk` | Development (dev sandbox) | [Digital Onboarding Service PTL](https://dos-internal.ptl.api.platform.nhs.uk/) |\n| `int.api.service.nhs.uk` | Integration Test (int) | [Digital Onboarding Service PROD](https://onboarding.prod.api.platform.nhs.uk/) |\n| `sandbox.api.service.nhs.uk` | Sandbox (int sandbox) | [Digital Onboarding Service PROD](https://onboarding.prod.api.platform.nhs.uk/) |\n| `internal-qa.api.service.nhs.uk` | Production (qa) | [Digital Onboarding Service PTL](https://dos-internal.ptl.api.platform.nhs.uk/) |\n| `internal-qa.api.service.nhs.uk` | Production (ref) | [Digital Onboarding Service PTL](https://dos-internal.ptl.api.platform.nhs.uk/) |\n\n### API Key and JWT Setup\n\nFollow the instructions at [NHS Developer Documentation](https://digital.nhs.uk/developer/guides-and-documentation/security-and-authorisation/application-restricted-restful-apis-signed-jwt-authentication#step-1-register-your-application-on-the-api-platform) to get an API key and create a public/private key pair, which you need to upload to the JWKS server.\n\n- `api_key` Should be set to the Apigee API key for your application\n    \n- `private_key` Should be your private key that you have created for the environment\n    \n- `kid` Should be the KID that you used when creating the JWKS",
    "schema": "https://schema.getpostman.com/json/collection/v2.1.0/collection.json",
    "_exporter_id": "35340912"
  },
  "item": [
    {
      "name": "Pull Request Deployment",
      "item": [
        {
          "name": "AWS PULL REQUEST psu update",
          "event": [
            {
              "listen": "prerequest",
              "script": {
                "exec": [
                  "const task_identifier=pm.variables.replaceIn(\"{{$guid}}\");",
                  "",
                  "pm.globals.set(\"task_identifier\",task_identifier.toLowerCase());"
                ],
                "type": "text/javascript",
                "packages": {}
              }
            }
          ],
          "protocolProfileBehavior": {
            "disabledSystemHeaders": {
              "content-type": true
            }
          },
          "request": {
            "auth": {
              "type": "noauth"
            },
            "method": "POST",
            "header": [
              {
                "key": "x-request-iD",
                "value": "{{$guid}}"
              },
              {
                "key": "x-correlation-id",
                "value": "{{$guid}}"
              },
              {
                "key": "Content-Type",
                "value": "application/fhir+json"
              }
            ],
            "body": {
              "mode": "raw",
              "raw": "{\n  \"resourceType\": \"Bundle\",\n  \"type\": \"transaction\",\n  \"entry\": [\n    {\n      \"fullUrl\": \"urn:uuid:{{task_identifier}}\",\n      \"resource\": {\n        \"resourceType\": \"Task\",\n        \"id\": \"{{task_identifier}}\",\n        \"basedOn\": [\n          {\n            \"identifier\": {\n              \"system\": \"https://fhir.nhs.uk/Id/prescription-order-number\",\n              \"value\": \"16B2E0-A83008-81C13H\"\n            }\n          }\n        ],\n        \"status\": \"completed\",\n        \"businessStatus\": {\n          \"coding\": [\n            {\n              \"system\": \"https://fhir.nhs.uk/CodeSystem/task-businessStatus-nppt\",\n              \"code\": \"ready to collect\"\n            }\n          ]\n        },\n        \"intent\": \"order\",\n        \"focus\": {\n          \"identifier\": {\n            \"system\": \"https://fhir.nhs.uk/Id/prescription-order-item-number\",\n            \"value\": \"6989b7be-8db6-428c-a593-4022e3044c00\"\n          }\n        },\n        \"for\": {\n          \"identifier\": {\n            \"system\": \"https://fhir.nhs.uk/Id/nhs-number\",\n            \"value\": \"8308227929\"\n          }\n        },\n        \"lastModified\": \"2023-10-11T10:11:12Z\",\n        \"owner\": {\n          \"identifier\": {\n            \"system\": \"https://fhir.nhs.uk/Id/ods-organization-code\",\n            \"value\": \"FA565\"\n          }\n        }\n      },\n      \"request\": {\n        \"method\": \"POST\",\n        \"url\": \"Task\"\n      }\n    }\n  ]\n}\n",
              "options": {
                "raw": {
                  "language": "json"
                }
              }
            },
            "url": {
              "raw": "https://psu-pr-{{aws_pull_request_id}}.dev.eps.national.nhs.uk/",
              "protocol": "https",
              "host": [
                "psu-pr-{{aws_pull_request_id}}",
                "dev",
                "eps",
                "national",
                "nhs",
                "uk"
              ],
              "path": [
                ""
              ]
            }
          },
          "response": []
        },
        {
          "name": "AWS PULL REQUEST cpsu update",
          "event": [
            {
              "listen": "prerequest",
              "script": {
                "exec": [
                  "const task_identifier=pm.variables.replaceIn(\"{{$guid}}\");",
                  "",
                  "pm.globals.set(\"task_identifier\",task_identifier.toLowerCase());"
                ],
                "type": "text/javascript",
                "packages": {}
              }
            }
          ],
          "protocolProfileBehavior": {
            "disabledSystemHeaders": {
              "content-type": true
            }
          },
          "request": {
            "auth": {
              "type": "noauth"
            },
            "method": "POST",
            "header": [
              {
                "key": "x-request-iD",
                "value": "{{$guid}}"
              },
              {
                "key": "x-correlation-id",
                "value": "{{$guid}}"
              },
              {
                "key": "Content-Type",
                "value": "application/json"
              }
            ],
            "body": {
              "mode": "raw",
              "raw": "{\n  \"version\": \"1.0\",\n  \"status\": \"PatientMatched\",\n  \"messageDate\": \"2024-04-12 11:36:47\",\n  \"prescriptionUUID\": \"490795-B83002-00001S\",\n  \"gPSurgery\": \"Doctors Office A\",\n  \"prescriptionType\": \"repeatDispensing\",\n  \"repeatNo\": 3,\n  \"nextRepeatDueDate\": \"2022-01-01\",\n  \"expiryDate\": \"2022-01-01 23:59:59\",\n  \"patientID\": \"12345-000005\",\n  \"nHSCHI\": \"9449304130\",\n  \"deliveryType\": \"Delivery required\",\n  \"oDSCode\": \"FHA82\",\n  \"items\": [\n    {\n      \"itemID\": \"73014c50-1bd1-4359-9c9f-d587d7d03e66\",\n      \"dMDCode\": \"319781007\",\n      \"dMDDesc\": \"Aspirin 75mg gastro-resistant tablets\",\n      \"uOMDesc\": \"tablet\",\n      \"qty\": \"99\",\n      \"dosage\": \"Take one daily\",\n      \"status\": \"Pending\"\n    },\n    {\n      \"itemID\": \"73014c50-1bd1-4361-9c9f-d587d7d03e66\",\n      \"dMDCode\": \"134531009\",\n      \"dMDDesc\": \"Almotriptan 12.5mg tablets\",\n      \"uOMDesc\": \"tablet\",\n      \"qty\": \"12\",\n      \"dosage\": \"As Directed\",\n      \"status\": \"Pending\"\n    }\n  ],\n  \"MessageType\": \"PrescriptionStatusChanged\"\n}\n",
              "options": {
                "raw": {
                  "language": "json"
                }
              }
            },
            "url": {
              "raw": "https://psu-pr-{{aws_pull_request_id}}.dev.eps.national.nhs.uk/format-1",
              "protocol": "https",
              "host": [
                "psu-pr-{{aws_pull_request_id}}",
                "dev",
                "eps",
                "national",
                "nhs",
                "uk"
              ],
              "path": [
                "format-1"
              ]
            }
          },
          "response": []
        },
        {
          "name": "AWS PULL REQUEST psu status",
          "request": {
            "auth": {
              "type": "noauth"
            },
            "method": "GET",
            "header": [
              {
                "key": "x-request-id",
                "value": "{{$guid}}"
              },
              {
                "key": "x-correlation-id",
                "value": "{{$guid}}"
              }
            ],
            "url": {
              "raw": "https://psu-pr-{{aws_pull_request_id}}.dev.eps.national.nhs.uk/_status",
              "protocol": "https",
              "host": [
                "psu-pr-{{aws_pull_request_id}}",
                "dev",
                "eps",
                "national",
                "nhs",
                "uk"
              ],
              "path": [
                "_status"
              ]
            }
          },
          "response": []
        },
        {
          "name": "AWS PULL REQUEST psu checkprescriptionstatusupdates",
          "request": {
            "auth": {
              "type": "noauth"
            },
            "method": "GET",
            "header": [
              {
                "key": "x-request-id",
                "value": "{{$guid}}"
              },
              {
                "key": "x-correlation-id",
                "value": "{{$guid}}"
              },
              {
                "key": "attribute-name",
                "value": "unknown",
                "disabled": true
              },
              {
                "key": "show-all-suppliers",
                "value": "true",
                "disabled": true
              },
              {
                "key": "x-override-application-name",
                "value": "ab-1",
                "disabled": true
              },
              {
                "key": "ExclusiveStartKey-PrescriptionID",
                "value": "16B2E0-A83008-81C13H",
                "disabled": true
              },
              {
                "key": "ExclusiveStartKey-TaskID",
                "value": "01a01744-4c66-47f7-be6d-a8f48439c014",
                "disabled": true
              }
            ],
            "url": {
              "raw": "https://psu-pr-{{aws_pull_request_id}}.dev.eps.national.nhs.uk/checkprescriptionstatusupdates",
              "protocol": "https",
              "host": [
                "psu-pr-{{aws_pull_request_id}}",
                "dev",
                "eps",
                "national",
                "nhs",
                "uk"
              ],
              "path": [
                "checkprescriptionstatusupdates"
              ],
              "query": [
                {
                  "key": "odscode",
                  "value": "C9Z1O",
                  "disabled": true
                },
                {
                  "key": "nhsnumber",
                  "value": "9449304130",
                  "disabled": true
                },
                {
                  "key": "prescriptionid",
                  "value": "16B2E0-A83008-81C13H",
                  "disabled": true
                }
              ]
            }
          },
          "response": []
        },
        {
          "name": "AWS PULL REQUEST Notify Callback",
          "event": [
            {
              "listen": "prerequest",
              "script": {
                "exec": [
<<<<<<< HEAD
                  "const appName = pm.environment.get(\"APP_NAME\");\r",
                  "const apiKey  = pm.environment.get(\"API_KEY\");\r",
=======
                  "const crypto = pm.require('npm:crypto-js@4.2.0')\r",
                  "\r",
                  "const appName = pm.environment.get(\"NOTIFY_APP_NAME\");\r",
                  "const apiKey  = pm.environment.get(\"NOTIFY_API_KEY\");\r",
>>>>>>> 52f9e2fb
                  "\r",
                  "if (!appName || !apiKey) {\r",
                  "  console.error(\"Missing APP_NAME or API_KEY in environment!\");\r",
                  "}\r",
                  "\r",
                  "const secret = `${appName}.${apiKey}`;\r",
                  "\r",
                  "let body = \"\";\r",
<<<<<<< HEAD
                  "if (pm.request.body && pm.request.body.mode === \"raw\") {\r",
                  "  const raw = pm.request.body.raw;\r",
                  "  body = pm.variables.replaceIn(raw);\r",
                  "  // need to make sure the body is synced later\r",
                  "  pm.request.body = body\r",
                  "}\r",
                  "\r",
                  "const signature = CryptoJS.HmacSHA256(body, secret).toString(CryptoJS.enc.Hex);\r",
=======
                  "const raw = pm.request.body.raw;\r",
                  "body = pm.variables.replaceIn(raw);\r",
                  "// need to make sure the body is synced later\r",
                  "pm.request.body = body\r",
                  "\r",
                  "const signature = crypto.HmacSHA256(body, secret).toString(crypto.enc.Hex);\r",
>>>>>>> 52f9e2fb
                  "\r",
                  "// Expects both the siganture and the api key. The app name is secret?\r",
                  "pm.request.headers.upsert({\r",
                  "  key: \"x-hmac-sha256-signature\",\r",
                  "  value: signature\r",
                  "});\r",
<<<<<<< HEAD
                  "pm.request.headers.upsert({\r",
                  "    key: \"x-api-key\",\r",
                  "    value: apiKey\r",
                  "});\r",
                  ""
                ],
                "type": "text/javascript",
                "packages": {}
=======
                  ""
                ],
                "type": "text/javascript",
                "packages": {
                  "npm:crypto-js@4.2.0": {
                    "id": "npm:crypto-js@4.2.0"
                  }
                }
>>>>>>> 52f9e2fb
              }
            }
          ],
          "request": {
<<<<<<< HEAD
=======
            "auth": {
              "type": "apikey",
              "apikey": [
                {
                  "key": "value",
                  "value": "{{NOTIFY_API_KEY}}",
                  "type": "string"
                },
                {
                  "key": "key",
                  "value": "x-api-key",
                  "type": "string"
                }
              ]
            },
>>>>>>> 52f9e2fb
            "method": "POST",
            "header": [
              {
                "key": "x-request-id",
                "value": "{{$guid}}",
                "type": "text"
              },
              {
                "key": "x-correlation-id",
                "value": "{{$guid}}",
                "type": "text"
              }
            ],
            "body": {
              "mode": "raw",
              "raw": "{\r\n  \"data\": [\r\n    {\r\n      \"type\": \"MessageStatus\",\r\n      \"attributes\": {\r\n        \"messageId\": \"{{messageID}}\",\r\n        \"messageReference\": \"REF-ABC-123\",\r\n        \"messageStatus\": \"delivered\",\r\n        \"messageStatusDescription\": \"Message has been delivered\",\r\n        \"channels\": [\r\n          {\r\n            \"type\": \"nhsapp\",\r\n            \"channelStatus\": \"delivered\"\r\n          }\r\n        ],\r\n        \"timestamp\": \"{{$isoTimestamp}}\",\r\n        \"routingPlan\": {\r\n          \"id\": \"example-plan\",\r\n          \"name\": \"Example Template\",\r\n          \"version\": \"v1.0.0\",\r\n          \"createdDate\": \"2025-01-01T12:00:00Z\"\r\n        }\r\n      },\r\n      \"links\": {\r\n        \"message\": \"https://api.nhs.example.com/messages/{{messageID}}\"\r\n      },\r\n      \"meta\": {\r\n        \"idempotencyKey\": \"idemp-001-abc\"\r\n      }\r\n    }\r\n  ]\r\n}\r\n",
              "options": {
                "raw": {
                  "language": "json"
                }
              }
            },
            "url": {
              "raw": "https://psu-pr-{{aws_pull_request_id}}.dev.eps.national.nhs.uk/notification-delivery-status-callback",
              "protocol": "https",
              "host": [
                "psu-pr-{{aws_pull_request_id}}",
                "dev",
                "eps",
                "national",
                "nhs",
                "uk"
              ],
              "path": [
                "notification-delivery-status-callback"
              ]
            }
          },
          "response": []
        },
        {
          "name": "AWS PULL REQUEST psu metadata",
          "request": {
            "auth": {
              "type": "noauth"
            },
            "method": "GET",
            "header": [
              {
                "key": "x-request-id",
                "value": "{{$guid}}"
              },
              {
                "key": "x-correlation-id",
                "value": "{{$guid}}"
              }
            ],
            "url": {
              "raw": "https://psu-pr-{{aws_pull_request_id}}.dev.eps.national.nhs.uk/metadata",
              "protocol": "https",
              "host": [
                "psu-pr-{{aws_pull_request_id}}",
                "dev",
                "eps",
                "national",
                "nhs",
                "uk"
              ],
              "path": [
                "metadata"
              ]
            }
          },
          "response": []
        },
        {
          "name": "Apigee PULL REQUEST psu update",
          "event": [
            {
              "listen": "prerequest",
              "script": {
                "exec": [
                  "const task_identifier=pm.variables.replaceIn(\"{{$guid}}\");",
                  "",
                  "pm.globals.set(\"task_identifier\",task_identifier.toLowerCase());"
                ],
                "type": "text/javascript",
                "packages": {}
              }
            }
          ],
          "protocolProfileBehavior": {
            "disabledSystemHeaders": {
              "content-type": true
            }
          },
          "request": {
            "auth": {
              "type": "bearer",
              "bearer": [
                {
                  "key": "token",
                  "value": "{{authorization_header_value}}",
                  "type": "string"
                }
              ]
            },
            "method": "POST",
            "header": [
              {
                "key": "x-request-id",
                "value": "{{$guid}}"
              },
              {
                "key": "x-correlation-id",
                "value": "{{$guid}}"
              },
              {
                "key": "Content-Type",
                "value": "application/fhir+json"
              }
            ],
            "body": {
              "mode": "raw",
              "raw": "{\n  \"resourceType\": \"Bundle\",\n  \"type\": \"transaction\",\n  \"entry\": [\n    {\n      \"fullUrl\": \"urn:uuid:{{task_identifier}}\",\n      \"resource\": {\n        \"resourceType\": \"Task\",\n        \"id\": \"{{task_identifier}}\",\n        \"basedOn\": [\n          {\n            \"identifier\": {\n              \"system\": \"https://fhir.nhs.uk/Id/prescription-order-number\",\n              \"value\": \"16B2E0-A83008-81C13H\"\n            }\n          }\n        ],\n        \"status\": \"completed\",\n        \"businessStatus\": {\n          \"coding\": [\n            {\n              \"system\": \"https://fhir.nhs.uk/CodeSystem/task-businessStatus-nppt\",\n              \"code\": \"dispatched\"\n            }\n          ]\n        },\n        \"intent\": \"order\",\n        \"focus\": {\n          \"identifier\": {\n            \"system\": \"https://fhir.nhs.uk/Id/prescription-order-item-number\",\n            \"value\": \"6989b7bd-8db6-428c-a593-4022e3044c00\"\n          }\n        },\n        \"for\": {\n          \"identifier\": {\n            \"system\": \"https://fhir.nhs.uk/Id/nhs-number\",\n            \"value\": \"9449304130\"\n          }\n        },\n        \"lastModified\": \"2023-10-11T10:11:12Z\",\n        \"owner\": {\n          \"identifier\": {\n            \"system\": \"https://fhir.nhs.uk/Id/ods-organization-code\",\n            \"value\": \"C9Z1O\"\n          }\n        }\n      },\n      \"request\": {\n        \"method\": \"POST\",\n        \"url\": \"Task\"\n      }\n    }\n  ]\n}\n",
              "options": {
                "raw": {
                  "language": "json"
                }
              }
            },
            "url": {
              "raw": "https://{{host}}/prescription-status-update-pr-{{aws_pull_request_id}}/",
              "protocol": "https",
              "host": [
                "{{host}}"
              ],
              "path": [
                "prescription-status-update-pr-{{aws_pull_request_id}}",
                ""
              ]
            }
          },
          "response": []
        },
        {
          "name": "Apigee PULL REQUEST cpsu update",
          "event": [
            {
              "listen": "prerequest",
              "script": {
                "exec": [
                  "const task_identifier=pm.variables.replaceIn(\"{{$guid}}\");",
                  "",
                  "pm.globals.set(\"task_identifier\",task_identifier.toLowerCase());"
                ],
                "type": "text/javascript",
                "packages": {}
              }
            }
          ],
          "protocolProfileBehavior": {
            "disabledSystemHeaders": {
              "content-type": true
            }
          },
          "request": {
            "auth": {
              "type": "apikey",
              "apikey": [
                {
                  "key": "value",
                  "value": "{{cpsu_api_key}}",
                  "type": "string"
                },
                {
                  "key": "key",
                  "value": "apikey",
                  "type": "string"
                }
              ]
            },
            "method": "POST",
            "header": [
              {
                "key": "x-request-id",
                "value": "{{$guid}}"
              },
              {
                "key": "x-correlation-id",
                "value": "{{$guid}}"
              }
            ],
            "body": {
              "mode": "raw",
              "raw": "{\n  \"version\": \"1.0\",\n  \"status\": \"PatientMatched\",\n  \"messageDate\": \"2024-04-12 11:36:47\",\n  \"prescriptionUUID\": \"490795-B83002-00001S\",\n  \"gPSurgery\": \"Doctors Office A\",\n  \"prescriptionType\": \"repeatDispensing\",\n  \"repeatNo\": 3,\n  \"nextRepeatDueDate\": \"2022-01-01\",\n  \"expiryDate\": \"2022-01-01 23:59:59\",\n  \"patientID\": \"12345-000005\",\n  \"nHSCHI\": \"9449304130\",\n  \"deliveryType\": \"Delivery required\",\n  \"oDSCode\": \"FHA82\",\n  \"items\": [\n    {\n      \"itemID\": \"73014c50-1bd1-4359-9c9f-d587d7d03e66\",\n      \"dMDCode\": \"319781007\",\n      \"dMDDesc\": \"Aspirin 75mg gastro-resistant tablets\",\n      \"uOMDesc\": \"tablet\",\n      \"qty\": \"99\",\n      \"dosage\": \"Take one daily\",\n      \"status\": \"Pending\"\n    },\n    {\n      \"itemID\": \"73014c50-1bd1-4361-9c9f-d587d7d03e66\",\n      \"dMDCode\": \"134531009\",\n      \"dMDDesc\": \"Almotriptan 12.5mg tablets\",\n      \"uOMDesc\": \"tablet\",\n      \"qty\": \"12\",\n      \"dosage\": \"As Directed\",\n      \"status\": \"Pending\"\n    }\n  ],\n  \"MessageType\": \"PrescriptionStatusChanged\"\n}\n",
              "options": {
                "raw": {
                  "language": "json"
                }
              }
            },
            "url": {
              "raw": "https://{{host}}/custom-prescription-status-update-pr-{{aws_pull_request_id}}/format-1",
              "protocol": "https",
              "host": [
                "{{host}}"
              ],
              "path": [
                "custom-prescription-status-update-pr-{{aws_pull_request_id}}",
                "format-1"
              ]
            }
          },
          "response": []
        },
        {
          "name": "Apigee PULL REQUEST psu status",
          "request": {
            "auth": {
              "type": "apikey",
              "apikey": [
                {
                  "key": "value",
                  "value": "{{status_api_key}}",
                  "type": "string"
                },
                {
                  "key": "key",
                  "value": "apikey",
                  "type": "string"
                }
              ]
            },
            "method": "GET",
            "header": [
              {
                "key": "x-request-id",
                "value": "{{$guid}}"
              },
              {
                "key": "x-correlation-id",
                "value": "{{$guid}}"
              }
            ],
            "url": {
              "raw": "https://{{host}}/prescription-status-update-pr-{{aws_pull_request_id}}/_status",
              "protocol": "https",
              "host": [
                "{{host}}"
              ],
              "path": [
                "prescription-status-update-pr-{{aws_pull_request_id}}",
                "_status"
              ]
            }
          },
          "response": []
        },
        {
          "name": "Apigee PULL REQUEST cpsu status",
          "request": {
            "auth": {
              "type": "apikey",
              "apikey": [
                {
                  "key": "value",
                  "value": "{{status_api_key}}",
                  "type": "string"
                },
                {
                  "key": "key",
                  "value": "apikey",
                  "type": "string"
                }
              ]
            },
            "method": "GET",
            "header": [
              {
                "key": "x-request-id",
                "value": "{{$guid}}"
              },
              {
                "key": "x-correlation-id",
                "value": "{{$guid}}"
              }
            ],
            "url": {
              "raw": "https://{{host}}/custom-prescription-status-update-pr-{{aws_pull_request_id}}/_status",
              "protocol": "https",
              "host": [
                "{{host}}"
              ],
              "path": [
                "custom-prescription-status-update-pr-{{aws_pull_request_id}}",
                "_status"
              ]
            }
          },
          "response": []
        },
        {
          "name": "Apigee PULL REQUEST psu checkprescriptionstatusupdates",
          "request": {
            "auth": {
              "type": "bearer",
              "bearer": [
                {
                  "key": "token",
                  "value": "{{authorization_header_value}}",
                  "type": "string"
                }
              ]
            },
            "method": "GET",
            "header": [
              {
                "key": "x-request-id",
                "value": "{{$guid}}"
              },
              {
                "key": "x-correlation-id",
                "value": "{{$guid}}"
              },
              {
                "key": "x-override-application-name",
                "value": "ab-1",
                "disabled": true
              },
              {
                "key": "ExclusiveStartKey-PrescriptionID",
                "value": "16B2E0-A83008-81C13H",
                "disabled": true
              },
              {
                "key": "ExclusiveStartKey-TaskID",
                "value": "01a01744-4c66-47f7-be6d-a8f48439c014",
                "disabled": true
              }
            ],
            "url": {
              "raw": "https://{{host}}/prescription-status-update-pr-{{aws_pull_request_id}}/checkprescriptionstatusupdates",
              "protocol": "https",
              "host": [
                "{{host}}"
              ],
              "path": [
                "prescription-status-update-pr-{{aws_pull_request_id}}",
                "checkprescriptionstatusupdates"
              ],
              "query": [
                {
                  "key": "odscode",
                  "value": "C9Z1O",
                  "disabled": true
                },
                {
                  "key": "nhsnumber",
                  "value": "9449304130",
                  "disabled": true
                },
                {
                  "key": "prescriptionid",
                  "value": "16B2E0-A83008-81C13H",
                  "disabled": true
                }
              ]
            }
          },
          "response": []
        },
        {
          "name": "Apigee PULL REQUEST psu ping",
          "request": {
            "auth": {
              "type": "noauth"
            },
            "method": "GET",
            "header": [
              {
                "key": "x-request-id",
                "value": "{{$guid}}"
              },
              {
                "key": "x-correlation-id",
                "value": "{{$guid}}"
              }
            ],
            "url": {
              "raw": "https://{{host}}/prescription-status-update-pr-{{aws_pull_request_id}}/_ping",
              "protocol": "https",
              "host": [
                "{{host}}"
              ],
              "path": [
                "prescription-status-update-pr-{{aws_pull_request_id}}",
                "_ping"
              ]
            }
          },
          "response": []
        },
        {
          "name": "Apigee PULL REQUEST psu metadata",
          "request": {
            "auth": {
              "type": "bearer",
              "bearer": [
                {
                  "key": "token",
                  "value": "{{authorization_header_value}}",
                  "type": "string"
                }
              ]
            },
            "method": "GET",
            "header": [
              {
                "key": "x-request-id",
                "value": "{{$guid}}"
              },
              {
                "key": "x-correlation-id",
                "value": "{{$guid}}"
              }
            ],
            "url": {
              "raw": "https://{{host}}/prescription-status-update-pr-{{aws_pull_request_id}}/metadata",
              "protocol": "https",
              "host": [
                "{{host}}"
              ],
              "path": [
                "prescription-status-update-pr-{{aws_pull_request_id}}",
                "metadata"
              ]
            }
          },
          "response": []
        }
      ]
    },
    {
      "name": "Custom Stack Deployment",
      "item": [
        {
          "name": "AWS custom stack psu update",
          "event": [
            {
              "listen": "prerequest",
              "script": {
                "exec": [
                  "const task_identifier=pm.variables.replaceIn(\"{{$guid}}\");",
                  "",
                  "pm.globals.set(\"task_identifier\",task_identifier.toLowerCase());"
                ],
                "type": "text/javascript",
                "packages": {}
              }
            }
          ],
          "request": {
            "auth": {
              "type": "noauth"
            },
            "method": "POST",
            "header": [
              {
                "key": "x-request-id",
                "value": "{{$guid}}"
              },
              {
                "key": "x-correlation-id",
                "value": "{{$guid}}"
              }
            ],
            "body": {
              "mode": "raw",
              "raw": "{\n  \"resourceType\": \"Bundle\",\n  \"type\": \"transaction\",\n  \"entry\": [\n    {\n      \"fullUrl\": \"urn:uuid:{{task_identifier}}\",\n      \"resource\": {\n        \"resourceType\": \"Task\",\n        \"id\": \"{{task_identifier}}\",\n        \"basedOn\": [\n          {\n            \"identifier\": {\n              \"system\": \"https://fhir.nhs.uk/Id/prescription-order-number\",\n              \"value\": \"16B2E0-A83008-81C13H\"\n            }\n          }\n        ],\n        \"status\": \"completed\",\n        \"businessStatus\": {\n          \"coding\": [\n            {\n              \"system\": \"https://fhir.nhs.uk/CodeSystem/task-businessStatus-nppt\",\n              \"code\": \"dispatched\"\n            }\n          ]\n        },\n        \"intent\": \"order\",\n        \"focus\": {\n          \"identifier\": {\n            \"system\": \"https://fhir.nhs.uk/Id/prescription-order-item-number\",\n            \"value\": \"6989b7bd-8db6-428c-a593-4022e3044c00\"\n          }\n        },\n        \"for\": {\n          \"identifier\": {\n            \"system\": \"https://fhir.nhs.uk/Id/nhs-number\",\n            \"value\": \"9449304130\"\n          }\n        },\n        \"lastModified\": \"2023-10-11T10:11:12Z\",\n        \"owner\": {\n          \"identifier\": {\n            \"system\": \"https://fhir.nhs.uk/Id/ods-organization-code\",\n            \"value\": \"C9Z1O\"\n          }\n        }\n      },\n      \"request\": {\n        \"method\": \"POST\",\n        \"url\": \"Task\"\n      }\n    }\n  ]\n}\n",
              "options": {
                "raw": {
                  "language": "json"
                }
              }
            },
            "url": {
              "raw": "https://{{custom_stack_name}}.dev.eps.national.nhs.uk/",
              "protocol": "https",
              "host": [
                "{{custom_stack_name}}",
                "dev",
                "eps",
                "national",
                "nhs",
                "uk"
              ],
              "path": [
                ""
              ]
            }
          },
          "response": []
        },
        {
          "name": "AWS custom stack cpsu update",
          "event": [
            {
              "listen": "prerequest",
              "script": {
                "exec": [
                  "const task_identifier=pm.variables.replaceIn(\"{{$guid}}\");",
                  "",
                  "pm.globals.set(\"task_identifier\",task_identifier.toLowerCase());"
                ],
                "type": "text/javascript",
                "packages": {}
              }
            }
          ],
          "request": {
            "auth": {
              "type": "noauth"
            },
            "method": "POST",
            "header": [
              {
                "key": "x-request-id",
                "value": "{{$guid}}"
              },
              {
                "key": "x-correlation-id",
                "value": "{{$guid}}"
              }
            ],
            "body": {
              "mode": "raw",
              "raw": "{\n  \"version\": \"1.0\",\n  \"status\": \"PatientMatched\",\n  \"messageDate\": \"2024-04-12 11:36:47\",\n  \"prescriptionUUID\": \"490795-B83002-00001S\",\n  \"gPSurgery\": \"Doctors Office A\",\n  \"prescriptionType\": \"repeatDispensing\",\n  \"repeatNo\": 3,\n  \"nextRepeatDueDate\": \"2022-01-01\",\n  \"expiryDate\": \"2022-01-01 23:59:59\",\n  \"patientID\": \"12345-000005\",\n  \"nHSCHI\": \"9449304130\",\n  \"deliveryType\": \"Delivery required\",\n  \"oDSCode\": \"FHA82\",\n  \"items\": [\n    {\n      \"itemID\": \"73014c50-1bd1-4359-9c9f-d587d7d03e66\",\n      \"dMDCode\": \"319781007\",\n      \"dMDDesc\": \"Aspirin 75mg gastro-resistant tablets\",\n      \"uOMDesc\": \"tablet\",\n      \"qty\": \"99\",\n      \"dosage\": \"Take one daily\",\n      \"status\": \"Pending\"\n    },\n    {\n      \"itemID\": \"73014c50-1bd1-4361-9c9f-d587d7d03e66\",\n      \"dMDCode\": \"134531009\",\n      \"dMDDesc\": \"Almotriptan 12.5mg tablets\",\n      \"uOMDesc\": \"tablet\",\n      \"qty\": \"12\",\n      \"dosage\": \"As Directed\",\n      \"status\": \"Pending\"\n    }\n  ],\n  \"MessageType\": \"PrescriptionStatusChanged\"\n}\n",
              "options": {
                "raw": {
                  "language": "json"
                }
              }
            },
            "url": {
              "raw": "https://{{custom_stack_name}}.dev.eps.national.nhs.uk/format-1",
              "protocol": "https",
              "host": [
                "{{custom_stack_name}}",
                "dev",
                "eps",
                "national",
                "nhs",
                "uk"
              ],
              "path": [
                "format-1"
              ]
            }
          },
          "response": []
        },
        {
          "name": "custom stack psu update status",
          "request": {
            "auth": {
              "type": "noauth"
            },
            "method": "GET",
            "header": [
              {
                "key": "x-request-id",
                "value": "{{$guid}}"
              },
              {
                "key": "x-correlation-id",
                "value": "{{$guid}}"
              }
            ],
            "url": {
              "raw": "https://{{custom_stack_name}}.dev.eps.national.nhs.uk/_status",
              "protocol": "https",
              "host": [
                "{{custom_stack_name}}",
                "dev",
                "eps",
                "national",
                "nhs",
                "uk"
              ],
              "path": [
                "_status"
              ]
            }
          },
          "response": []
        },
        {
          "name": "custom stack psu checkprescriptionstatusupdates",
          "request": {
            "auth": {
              "type": "noauth"
            },
            "method": "GET",
            "header": [
              {
                "key": "x-request-id",
                "value": "{{$guid}}"
              },
              {
                "key": "x-correlation-id",
                "value": "{{$guid}}"
              },
              {
                "key": "attribute-name",
                "value": "unknown",
                "disabled": true
              },
              {
                "key": "show-all-suppliers",
                "value": "true",
                "disabled": true
              },
              {
                "key": "x-override-application-name",
                "value": "ab-1",
                "disabled": true
              },
              {
                "key": "ExclusiveStartKey-PrescriptionID",
                "value": "16B2E0-A83008-81C13H",
                "disabled": true
              },
              {
                "key": "ExclusiveStartKey-TaskID",
                "value": "01a01744-4c66-47f7-be6d-a8f48439c014",
                "disabled": true
              }
            ],
            "url": {
              "raw": "https://{{custom_stack_name}}.dev.eps.national.nhs.uk/checkprescriptionstatusupdates",
              "protocol": "https",
              "host": [
                "{{custom_stack_name}}",
                "dev",
                "eps",
                "national",
                "nhs",
                "uk"
              ],
              "path": [
                "checkprescriptionstatusupdates"
              ],
              "query": [
                {
                  "key": "odscode",
                  "value": "C9Z1O",
                  "disabled": true
                },
                {
                  "key": "nhsnumber",
                  "value": "9449304130",
                  "disabled": true
                },
                {
                  "key": "prescriptionid",
                  "value": "16B2E0-A83008-81C13H",
                  "disabled": true
                }
              ]
            }
          },
          "response": []
        },
        {
          "name": "custom stack psu update metadata",
          "request": {
            "auth": {
              "type": "noauth"
            },
            "method": "GET",
            "header": [
              {
                "key": "x-request-id",
                "value": "{{$guid}}"
              },
              {
                "key": "x-correlation-id",
                "value": "{{$guid}}"
              }
            ],
            "url": {
              "raw": "https://{{custom_stack_name}}.dev.eps.national.nhs.uk/metadata",
              "protocol": "https",
              "host": [
                "{{custom_stack_name}}",
                "dev",
                "eps",
                "national",
                "nhs",
                "uk"
              ],
              "path": [
                "metadata"
              ]
            }
          },
          "response": []
        }
      ]
    },
    {
      "name": "Apigee psu update",
      "event": [
        {
          "listen": "prerequest",
          "script": {
            "exec": [
              "const task_identifier=pm.variables.replaceIn(\"{{$guid}}\");",
              "",
              "pm.globals.set(\"task_identifier\",task_identifier.toLowerCase());"
            ],
            "type": "text/javascript",
            "packages": {}
          }
        }
      ],
      "protocolProfileBehavior": {
        "disabledSystemHeaders": {}
      },
      "request": {
        "auth": {
          "type": "bearer",
          "bearer": [
            {
              "key": "token",
              "value": "{{authorization_header_value}}",
              "type": "string"
            }
          ]
        },
        "method": "POST",
        "header": [
          {
            "key": "x-request-id",
            "value": "{{$guid}}"
          },
          {
            "key": "x-correlation-id",
            "value": "{{$guid}}"
          },
          {
            "key": "Content-Type",
            "value": "application/fhir+json",
            "disabled": true
          }
        ],
        "body": {
          "mode": "raw",
          "raw": "{\n  \"resourceType\": \"Bundle\",\n  \"type\": \"transaction\",\n  \"entry\": [\n    {\n      \"fullUrl\": \"urn:uuid:{{task_identifier}}\",\n      \"resource\": {\n        \"resourceType\": \"Task\",\n        \"id\": \"{{task_identifier}}\",\n        \"basedOn\": [\n          {\n            \"identifier\": {\n              \"system\": \"https://fhir.nhs.uk/Id/prescription-order-number\",\n              \"value\": \"16B2E0-A83008-81C13H\"\n            }\n          }\n        ],\n        \"status\": \"completed\",\n        \"businessStatus\": {\n          \"coding\": [\n            {\n              \"system\": \"https://fhir.nhs.uk/CodeSystem/task-businessStatus-nppt\",\n              \"code\": \"dispatched\"\n            }\n          ]\n        },\n        \"intent\": \"order\",\n        \"focus\": {\n          \"identifier\": {\n            \"system\": \"https://fhir.nhs.uk/Id/prescription-order-item-number\",\n            \"value\": \"6989b7bd-8db6-428c-a593-4022e3044c00\"\n          }\n        },\n        \"for\": {\n          \"identifier\": {\n            \"system\": \"https://fhir.nhs.uk/Id/nhs-number\",\n            \"value\": \"9449304130\"\n          }\n        },\n        \"lastModified\": \"2023-10-11T10:11:12Z\",\n        \"owner\": {\n          \"identifier\": {\n            \"system\": \"https://fhir.nhs.uk/Id/ods-organization-code\",\n            \"value\": \"C9Z1O\"\n          }\n        }\n      },\n      \"request\": {\n        \"method\": \"POST\",\n        \"url\": \"Task\"\n      }\n    }\n  ]\n}\n",
          "options": {
            "raw": {
              "language": "json"
            }
          }
        },
        "url": {
          "raw": "https://{{host}}/prescription-status-update/",
          "protocol": "https",
          "host": [
            "{{host}}"
          ],
          "path": [
            "prescription-status-update",
            ""
          ]
        }
      },
      "response": []
    },
    {
      "name": "Apigee cpsu update",
      "event": [
        {
          "listen": "prerequest",
          "script": {
            "exec": [
              "const task_identifier=pm.variables.replaceIn(\"{{$guid}}\");",
              "",
              "pm.globals.set(\"task_identifier\",task_identifier.toLowerCase());"
            ],
            "type": "text/javascript",
            "packages": {}
          }
        }
      ],
      "protocolProfileBehavior": {
        "disabledSystemHeaders": {}
      },
      "request": {
        "auth": {
          "type": "apikey",
          "apikey": [
            {
              "key": "value",
              "value": "{{cpsu_api_key}}",
              "type": "string"
            },
            {
              "key": "key",
              "value": "apikey",
              "type": "string"
            }
          ]
        },
        "method": "POST",
        "header": [
          {
            "key": "x-request-id",
            "value": "{{$guid}}"
          },
          {
            "key": "x-correlation-id",
            "value": "{{$guid}}"
          }
        ],
        "body": {
          "mode": "raw",
          "raw": "{\n  \"version\": \"1.0\",\n  \"status\": \"PatientMatched\",\n  \"messageDate\": \"2024-04-12 11:36:47\",\n  \"prescriptionUUID\": \"490795-B83002-00001S\",\n  \"gPSurgery\": \"Doctors Office A\",\n  \"prescriptionType\": \"repeatDispensing\",\n  \"repeatNo\": 3,\n  \"nextRepeatDueDate\": \"2022-01-01\",\n  \"expiryDate\": \"2022-01-01 23:59:59\",\n  \"patientID\": \"12345-000005\",\n  \"nHSCHI\": \"9449304130\",\n  \"deliveryType\": \"Delivery required\",\n  \"oDSCode\": \"FHA82\",\n  \"items\": [\n    {\n      \"itemID\": \"73014c50-1bd1-4359-9c9f-d587d7d03e66\",\n      \"dMDCode\": \"319781007\",\n      \"dMDDesc\": \"Aspirin 75mg gastro-resistant tablets\",\n      \"uOMDesc\": \"tablet\",\n      \"qty\": \"99\",\n      \"dosage\": \"Take one daily\",\n      \"status\": \"Pending\"\n    },\n    {\n      \"itemID\": \"73014c50-1bd1-4361-9c9f-d587d7d03e66\",\n      \"dMDCode\": \"134531009\",\n      \"dMDDesc\": \"Almotriptan 12.5mg tablets\",\n      \"uOMDesc\": \"tablet\",\n      \"qty\": \"12\",\n      \"dosage\": \"As Directed\",\n      \"status\": \"Pending\"\n    }\n  ],\n  \"MessageType\": \"PrescriptionStatusChanged\"\n}\n",
          "options": {
            "raw": {
              "language": "json"
            }
          }
        },
        "url": {
          "raw": "https://{{host}}/custom-prescription-status-update/format-1",
          "protocol": "https",
          "host": [
            "{{host}}"
          ],
          "path": [
            "custom-prescription-status-update",
            "format-1"
          ]
        }
      },
      "response": []
    },
    {
      "name": "Apigee psu checkprescriptionstatusupdates",
      "request": {
        "auth": {
          "type": "bearer",
          "bearer": [
            {
              "key": "token",
              "value": "{{authorization_header_value}}",
              "type": "string"
            }
          ]
        },
        "method": "GET",
        "header": [
          {
            "key": "x-request-id",
            "value": "{{$guid}}"
          },
          {
            "key": "x-correlation-id",
            "value": "{{$guid}}"
          },
          {
            "key": "x-override-application-name",
            "value": "ab-1",
            "disabled": true
          },
          {
            "key": "ExclusiveStartKey-PrescriptionID",
            "value": "16B2E0-A83008-81C13H",
            "disabled": true
          },
          {
            "key": "ExclusiveStartKey-TaskID",
            "value": "01a01744-4c66-47f7-be6d-a8f48439c014",
            "disabled": true
          }
        ],
        "url": {
          "raw": "https://{{host}}/prescription-status-update/checkprescriptionstatusupdates",
          "protocol": "https",
          "host": [
            "{{host}}"
          ],
          "path": [
            "prescription-status-update",
            "checkprescriptionstatusupdates"
          ],
          "query": [
            {
              "key": "odscode",
              "value": "C9Z1O",
              "disabled": true
            },
            {
              "key": "nhsnumber",
              "value": "9449304130",
              "disabled": true
            },
            {
              "key": "prescriptionid",
              "value": "16B2E0-A83008-81C13H",
              "disabled": true
            }
          ]
        }
      },
      "response": []
    },
    {
      "name": "Apigee psu ping",
      "request": {
        "auth": {
          "type": "noauth"
        },
        "method": "GET",
        "header": [
          {
            "key": "x-request-id",
            "value": "{{$guid}}"
          },
          {
            "key": "x-correlation-id",
            "value": "{{$guid}}"
          }
        ],
        "url": {
          "raw": "https://{{host}}/prescription-status-update/_ping",
          "protocol": "https",
          "host": [
            "{{host}}"
          ],
          "path": [
            "prescription-status-update",
            "_ping"
          ]
        }
      },
      "response": []
    },
    {
      "name": "Apigee psu metadata",
      "request": {
        "auth": {
          "type": "bearer",
          "bearer": [
            {
              "key": "token",
              "value": "{{authorization_header_value}}",
              "type": "string"
            }
          ]
        },
        "method": "GET",
        "header": [
          {
            "key": "x-request-id",
            "value": "{{$guid}}"
          },
          {
            "key": "x-correlation-id",
            "value": "{{$guid}}"
          }
        ],
        "url": {
          "raw": "https://{{host}}/prescription-status-update/metadata",
          "protocol": "https",
          "host": [
            "{{host}}"
          ],
          "path": [
            "prescription-status-update",
            "metadata"
          ]
        }
      },
      "response": []
    },
    {
      "name": "Apigee psu status",
      "request": {
        "auth": {
          "type": "apikey",
          "apikey": [
            {
              "key": "value",
              "value": "{{status_api_key}}",
              "type": "string"
            },
            {
              "key": "key",
              "value": "apikey",
              "type": "string"
            }
          ]
        },
        "method": "GET",
        "header": [
          {
            "key": "x-request-id",
            "value": "{{$guid}}"
          },
          {
            "key": "x-correlation-id",
            "value": "{{$guid}}"
          }
        ],
        "url": {
          "raw": "https://{{host}}/prescription-status-update/_status",
          "protocol": "https",
          "host": [
            "{{host}}"
          ],
          "path": [
            "prescription-status-update",
            "_status"
          ]
        }
      },
      "response": []
    },
    {
      "name": "Apigee cpsu status",
      "request": {
        "auth": {
          "type": "apikey",
          "apikey": [
            {
              "key": "value",
              "value": "{{status_api_key}}",
              "type": "string"
            },
            {
              "key": "key",
              "value": "apikey",
              "type": "string"
            }
          ]
        },
        "method": "GET",
        "header": [
          {
            "key": "x-request-id",
            "value": "{{$guid}}"
          },
          {
            "key": "x-correlation-id",
            "value": "{{$guid}}"
          }
        ],
        "url": {
          "raw": "https://{{host}}/custom-prescription-status-update/_status",
          "protocol": "https",
          "host": [
            "{{host}}"
          ],
          "path": [
            "custom-prescription-status-update",
            "_status"
          ]
        }
      },
      "response": []
    }
  ],
  "event": [
    {
      "listen": "prerequest",
      "script": {
        "type": "text/javascript",
        "packages": {},
        "exec": [
          "const uuid = require('uuid')\r",
          "\r",
          "const privateKey = pm.environment.get('private_key') || ''\r",
          "const api_key_value = pm.environment.get('api_key') || ''\r",
          "const host = pm.environment.get('host') || ''\r",
          "const kid = pm.environment.get('kid') || ''\r",
          "const environment_name = pm.environment.name\r",
          "\r",
          "if (environment_name.endsWith(\"sandbox\")) {\r",
          "    return\r",
          "}\r",
          "\r",
          "if (!privateKey) {\r",
          "    throw new Error(\"Variable private_key must be set with your private key for signed JWT authentication.\")\r",
          "}\r",
          "\r",
          "if (!api_key_value) {\r",
          "    throw new Error(\"Variable api_key must be set with your integration testing application API key.\")\r",
          "}\r",
          "\r",
          "if (!host) {\r",
          "    throw new Error(\"Variable host must be set with host name for the environment.\")\r",
          "}\r",
          "\r",
          "if (!kid) {\r",
          "    throw new Error(\"Variable kid must be set with kid for the jwt.\")\r",
          "}\r",
          "\r",
          "const auth_url = `https://${host}/oauth2/token`\r",
          "let navigator = {}\r",
          "var window = {}\r",
          "const interval = setTimeout(() => {}, 2147483647)\r",
          "\r",
          "\r",
          "return new Promise((resolve, reject) => {        \r",
          "    if (pm.globals.has('jsrsasign-js') && pm.globals.get('jsrsasign-js') !== \"\") {\r",
          "        return resolve()\r",
          "    }\r",
          "\r",
          "    pm.sendRequest(\r",
          "        {\r",
          "            url: 'https://kjur.github.io/jsrsasign/jsrsasign-all-min.js',\r",
          "            method: 'GET'\r",
          "        }, function (err, res) {\r",
          "            if (err) {\r",
          "                return reject(err)\r",
          "            }\r",
          "\r",
          "            pm.globals.set('jsrsasign-js', res.text())\r",
          "            return resolve()\r",
          "        }\r",
          "    );\r",
          "}).then(() => {             \r",
          "    eval(pm.globals.get(\"jsrsasign-js\"))\r",
          "\r",
          "    // Set headers for JWT\r",
          "    const header = {\r",
          "        'typ': 'JWT',\r",
          "        'alg': 'RS512',\r",
          "        'kid': kid\r",
          "    };\r",
          "\r",
          "    // Prepare timestamp in seconds\r",
          "    const currentTimestamp = Math.floor(Date.now() / 1000)\r",
          "    const uuid = require('uuid')\r",
          "    const jti_value = uuid.v4()\r",
          "    const data = {\r",
          "        'sub': api_key_value,\r",
          "        'iss': api_key_value,\r",
          "        'jti': jti_value,\r",
          "        'aud': auth_url,\r",
          "        'exp': currentTimestamp + 180, // expiry time is 180 seconds from time of creation\r",
          "    }    \r",
          "\r",
          "    const sJWT = KJUR.jws.JWS.sign(header.alg, JSON.stringify(header), JSON.stringify(data), privateKey)\r",
          "    return new Promise((resolve, reject) => {                              \r",
          "        pm.sendRequest({\r",
          "            url: auth_url,\r",
          "            method: \"POST\",\r",
          "            header: {\r",
          "                \"Content-Type\": \"application/x-www-form-urlencoded\"\r",
          "            },\r",
          "            body: {\r",
          "                mode: \"urlencoded\",\r",
          "                urlencoded: [\r",
          "                    {\r",
          "                        key: \"grant_type\",\r",
          "                        value: \"client_credentials\"\r",
          "                    },\r",
          "                    {\r",
          "                        key: \"client_assertion_type\",\r",
          "                        value: \"urn:ietf:params:oauth:client-assertion-type:jwt-bearer\",\r",
          "                    },\r",
          "                    {\r",
          "                        key: \"client_assertion\",\r",
          "                        value: sJWT\r",
          "                    }\r",
          "                ]\r",
          "            }\r",
          "        }, function (err, res) {                                            \r",
          "            if (err) {\r",
          "                return reject(err)\r",
          "            }\r",
          "            const access_token = res.json().access_token\r",
          "            //assign the authorization header value\r",
          "            pm.environment.set('authorization_header_value', access_token)\r",
          "\r",
          "            //assign the message batch reference\r",
          "            pm.environment.set(\"message_batch_reference\", uuid.v4())\r",
          "\r",
          "            //assign the message reference\r",
          "            pm.environment.set(\"message_reference\", uuid.v4())\r",
          "\r",
          "            //generate a correlation identifier\r",
          "            pm.environment.set(\"correlation_id\", uuid.v4())\r",
          "            console.log(`access token : ${access_token}`)\r",
          "\r",
          "            return resolve()\r",
          "        });        \r",
          "    });\r",
          "}).then(() => {    \r",
          "    clearTimeout(interval)\r",
          "}).catch((err) => {     \r",
          "    console.error(err)\r",
          "    clearTimeout(interval)\r",
          "});\r",
          ""
        ]
      }
    },
    {
      "listen": "test",
      "script": {
        "type": "text/javascript",
        "packages": {},
        "exec": [
          ""
        ]
      }
    }
  ]
}<|MERGE_RESOLUTION|>--- conflicted
+++ resolved
@@ -1,10 +1,6 @@
 {
   "info": {
-<<<<<<< HEAD
-    "_postman_id": "e0f5757a-8d67-4381-8e48-f73541719b48",
-=======
     "_postman_id": "4462fdb6-2fa1-495c-8416-6e40d6acdd20",
->>>>>>> 52f9e2fb
     "name": "Internal Collection",
     "description": "This collection provides endpoints for interacting with the Prescription Status Update API across multiple environments. It is designed for use by developers and testers, encompassing calls to all endpoints.\n\nThe collection is configured through the Digital Onboarding Services using the appropriate environment for the Apigee host, with access enabled for the APIs you intend to use. For Pull Request deployments, make sure to add the APIs specific to the relevant pull request.\n\nThe collection includes the following folders:\n\n- `Custom Stack Deployment` Direct API calls to all endpoints on AWS\n    \n- `Pull Request Deployment` API calls to endpoints on both Apigee and AWS\n    \n\n### Setup Instructions\n\nTo use this collection, you should define the following variables at a global level:\n\n- `host`\n    \n- `status_api_key` Obtain this from the APIM team\n    \n\nTo use the requests in the \"Pull Request Deployment\" folder, you should create a variable called `aws_pull_request_id` that represents the number of the pull request.\n\nTo use the requests in the \"Custom Stack Deployment\" folder, you should create a variable called `custom_stack_name` that represents the name of the stack you have defined.\n\n### Authentication Setup\n\nThere is a pre-request script at the top level that automates the authentication process. You must set the following variables for this to work. These should be set at an environment level as they differ between each environment.\n\n- `host`\n    \n- `api_key`\n    \n- `cpsu_api_key` Used for Custom Prescription Status Update\n    \n- `private_key`\n    \n- `kid`\n    \n\n### Host Configuration\n\nThe `host` should be set to the base Apigee URL, depending on the environment you're working with. Below is a table detailing the URLs, their corresponding environments, and the Digital Onboarding Service registration links.\n\n**Note:** Sandbox environments should be named so that they end with `sandbox`.\n\n| **Apigee URL** | **Environment** | **Digital Onboarding Service** |\n| --- | --- | --- |\n| `internal-dev.api.service.nhs.uk` | Development (dev) | [Digital Onboarding Service PTL](https://dos-internal.ptl.api.platform.nhs.uk/) |\n| `internal-dev-sandbox.api.service.nhs.uk` | Development (dev sandbox) | [Digital Onboarding Service PTL](https://dos-internal.ptl.api.platform.nhs.uk/) |\n| `int.api.service.nhs.uk` | Integration Test (int) | [Digital Onboarding Service PROD](https://onboarding.prod.api.platform.nhs.uk/) |\n| `sandbox.api.service.nhs.uk` | Sandbox (int sandbox) | [Digital Onboarding Service PROD](https://onboarding.prod.api.platform.nhs.uk/) |\n| `internal-qa.api.service.nhs.uk` | Production (qa) | [Digital Onboarding Service PTL](https://dos-internal.ptl.api.platform.nhs.uk/) |\n| `internal-qa.api.service.nhs.uk` | Production (ref) | [Digital Onboarding Service PTL](https://dos-internal.ptl.api.platform.nhs.uk/) |\n\n### API Key and JWT Setup\n\nFollow the instructions at [NHS Developer Documentation](https://digital.nhs.uk/developer/guides-and-documentation/security-and-authorisation/application-restricted-restful-apis-signed-jwt-authentication#step-1-register-your-application-on-the-api-platform) to get an API key and create a public/private key pair, which you need to upload to the JWKS server.\n\n- `api_key` Should be set to the Apigee API key for your application\n    \n- `private_key` Should be your private key that you have created for the environment\n    \n- `kid` Should be the KID that you used when creating the JWKS",
     "schema": "https://schema.getpostman.com/json/collection/v2.1.0/collection.json",
@@ -267,15 +263,10 @@
               "listen": "prerequest",
               "script": {
                 "exec": [
-<<<<<<< HEAD
-                  "const appName = pm.environment.get(\"APP_NAME\");\r",
-                  "const apiKey  = pm.environment.get(\"API_KEY\");\r",
-=======
                   "const crypto = pm.require('npm:crypto-js@4.2.0')\r",
                   "\r",
                   "const appName = pm.environment.get(\"NOTIFY_APP_NAME\");\r",
                   "const apiKey  = pm.environment.get(\"NOTIFY_API_KEY\");\r",
->>>>>>> 52f9e2fb
                   "\r",
                   "if (!appName || !apiKey) {\r",
                   "  console.error(\"Missing APP_NAME or API_KEY in environment!\");\r",
@@ -284,39 +275,18 @@
                   "const secret = `${appName}.${apiKey}`;\r",
                   "\r",
                   "let body = \"\";\r",
-<<<<<<< HEAD
-                  "if (pm.request.body && pm.request.body.mode === \"raw\") {\r",
-                  "  const raw = pm.request.body.raw;\r",
-                  "  body = pm.variables.replaceIn(raw);\r",
-                  "  // need to make sure the body is synced later\r",
-                  "  pm.request.body = body\r",
-                  "}\r",
-                  "\r",
-                  "const signature = CryptoJS.HmacSHA256(body, secret).toString(CryptoJS.enc.Hex);\r",
-=======
                   "const raw = pm.request.body.raw;\r",
                   "body = pm.variables.replaceIn(raw);\r",
                   "// need to make sure the body is synced later\r",
                   "pm.request.body = body\r",
                   "\r",
                   "const signature = crypto.HmacSHA256(body, secret).toString(crypto.enc.Hex);\r",
->>>>>>> 52f9e2fb
                   "\r",
                   "// Expects both the siganture and the api key. The app name is secret?\r",
                   "pm.request.headers.upsert({\r",
                   "  key: \"x-hmac-sha256-signature\",\r",
                   "  value: signature\r",
                   "});\r",
-<<<<<<< HEAD
-                  "pm.request.headers.upsert({\r",
-                  "    key: \"x-api-key\",\r",
-                  "    value: apiKey\r",
-                  "});\r",
-                  ""
-                ],
-                "type": "text/javascript",
-                "packages": {}
-=======
                   ""
                 ],
                 "type": "text/javascript",
@@ -325,13 +295,10 @@
                     "id": "npm:crypto-js@4.2.0"
                   }
                 }
->>>>>>> 52f9e2fb
               }
             }
           ],
           "request": {
-<<<<<<< HEAD
-=======
             "auth": {
               "type": "apikey",
               "apikey": [
@@ -347,7 +314,6 @@
                 }
               ]
             },
->>>>>>> 52f9e2fb
             "method": "POST",
             "header": [
               {
