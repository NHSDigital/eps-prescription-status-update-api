--- conflicted
+++ resolved
@@ -104,11 +104,8 @@
 lint-node: compile-node
 	npm run lint --workspace packages/specification
 	npm run lint --workspace packages/updatePrescriptionStatus
-<<<<<<< HEAD
 	npm run lint --workspace packages/gsul
-=======
 	npm run lint --workspace packages/sandbox
->>>>>>> 2ae539d9
 
 lint-samtemplates:
 	poetry run cfn-lint -t SAMtemplates/**/*.yaml
@@ -126,11 +123,8 @@
 
 test: compile
 	npm run test --workspace packages/updatePrescriptionStatus
-<<<<<<< HEAD
 	npm run test --workspace packages/gsul
-=======
 	npm run test --workspace packages/sandbox
->>>>>>> 2ae539d9
 
 #Removes build/ + dist/ directories
 clean:
