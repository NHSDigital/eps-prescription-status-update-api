guard-%:
	@ if [ "${${*}}" = "" ]; then \
		echo "Environment variable $* not set"; \
		exit 1; \
	fi

.PHONY: install build test publish release clean

install: install-node install-python install-hooks

#Installs dependencies using poetry.
install-python:
	poetry install

#Installs dependencies using npm.
install-node:
	npm install --legacy-peer-deps

install-hooks: install-python
	poetry run pre-commit install --install-hooks --overwrite

build-specification:
	$(MAKE) --directory=packages/specification build

sam-build: sam-validate compile
	sam build --template-file SAMtemplates/main_template.yaml --region eu-west-2

sam-build-sandbox: sam-validate-sandbox compile
	sam build --template-file SAMtemplates/sandbox_template.yaml --region eu-west-2

sam-run-local: sam-build
	sam local start-api

sam-sync: guard-AWS_DEFAULT_PROFILE guard-stack_name compile
	sam sync \
		--stack-name $$stack_name \
		--watch \
		--template-file SAMtemplates/main_template.yaml \
		--parameter-overrides \
			  EnableSplunk=false

sam-deploy: guard-AWS_DEFAULT_PROFILE guard-stack_name
	sam deploy \
		--stack-name $$stack_name \
		--parameter-overrides \
			  EnableSplunk=false

sam-delete: guard-AWS_DEFAULT_PROFILE guard-stack_name
	sam delete --stack-name $$stack_name

sam-list-endpoints: guard-AWS_DEFAULT_PROFILE guard-stack_name
	sam list endpoints --stack-name $$stack_name

sam-list-resources: guard-AWS_DEFAULT_PROFILE guard-stack_name
	sam list resources --stack-name $$stack_name

sam-list-outputs: guard-AWS_DEFAULT_PROFILE guard-stack_name
	sam list stack-outputs --stack-name $$stack_name

sam-validate: 
	sam validate --template-file SAMtemplates/main_template.yaml --region eu-west-2
	sam validate --template-file SAMtemplates/apis/main.yaml --region eu-west-2
	sam validate --template-file SAMtemplates/apis/api_resources.yaml --region eu-west-2
	sam validate --template-file SAMtemplates/functions/main.yaml --region eu-west-2
	sam validate --template-file SAMtemplates/functions/lambda_resources.yaml --region eu-west-2
	sam validate --template-file SAMtemplates/tables/main.yaml --region eu-west-2
	sam validate --template-file SAMtemplates/tables/dynamodb_resources.yaml --region eu-west-2
	sam validate --template-file SAMtemplates/state_machines/main.yaml --region eu-west-2
	sam validate --template-file SAMtemplates/state_machines/state_machine_resources.yaml --region eu-west-2


sam-validate-sandbox:
	sam validate --template-file SAMtemplates/sandbox_template.yaml --region eu-west-2

<<<<<<< HEAD
sam-validate-sandbox:
	sam validate --template-file SAMtemplates/sandbox_template.yaml --region eu-west-2

=======
>>>>>>> 2ae539d9
sam-deploy-package: guard-artifact_bucket guard-artifact_bucket_prefix guard-stack_name guard-template_file guard-cloud_formation_execution_role guard-LATEST_TRUSTSTORE_VERSION guard-enable_mutual_tls guard-VERSION_NUMBER guard-LOG_RETENTION_DAYS guard-TARGET_ENVIRONMENT
	sam deploy \
		--template-file $$template_file \
		--stack-name $$stack_name \
		--capabilities CAPABILITY_NAMED_IAM CAPABILITY_AUTO_EXPAND \
		--region eu-west-2 \
		--s3-bucket $$artifact_bucket \
		--s3-prefix $$artifact_bucket_prefix \
		--config-file samconfig_package_and_deploy.toml \
		--no-fail-on-empty-changeset \
		--role-arn $$cloud_formation_execution_role \
		--no-confirm-changeset \
		--force-upload \
		--tags "version=$$VERSION_NUMBER" \
		--parameter-overrides \
			  TruststoreVersion=$$LATEST_TRUSTSTORE_VERSION \
			  EnableMutualTLS=$$enable_mutual_tls \
			  EnableSplunk=true \
<<<<<<< HEAD
			  LogRetentionDays=$$LOG_RETENTION_DAYS \
=======
			  VersionNumber=$$VERSION_NUMBER \
			  CommitId=$$COMMIT_ID \
			  LogLevel=$$LOG_LEVEL \
			  LogRetentionInDays=$$LOG_RETENTION_DAYS \
>>>>>>> 2ae539d9
			  Env=$$TARGET_ENVIRONMENT

compile-node:
	npx tsc --build tsconfig.build.json

compile: compile-node

lint-node: compile-node
	npm run lint --workspace packages/specification
	npm run lint --workspace packages/updatePrescriptionStatus
	npm run lint --workspace packages/sandbox

lint-samtemplates:
	poetry run cfn-lint -t SAMtemplates/**/*.yaml

lint-python:
	poetry run flake8 scripts/*.py --config .flake8

lint-githubactions:
	actionlint

lint-githubaction-scripts:
	shellcheck .github/scripts/*.sh

lint: lint-node lint-samtemplates lint-python lint-githubactions lint-githubaction-scripts

test: compile
	npm run test --workspace packages/updatePrescriptionStatus
	npm run test --workspace packages/sandbox

#Removes build/ + dist/ directories
clean:
	rm -rf packages/updatePrescriptionStatus/coverage
	rm -rf packages/updatePrescriptionStatus/lib
	rm -rf packages/sandbox/coverage
	rm -rf packages/sandbox/lib
	rm -rf .aws-sam

deep-clean: clean
	rm -rf venv
	find . -name 'node_modules' -type d -prune -exec rm -rf '{}' +
	poetry env remove --all

#Creates the fully expanded OAS spec in json
publish:
	npm run resolve --workspace packages/specification 2> /dev/null

check-licenses: check-licenses-node check-licenses-python

check-licenses-node:
	npm run check-licenses

check-licenses-python:
	scripts/check_python_licenses.sh

aws-configure:
	aws configure sso --region eu-west-2

aws-login:
	aws sso login --sso-session sso-session<|MERGE_RESOLUTION|>--- conflicted
+++ resolved
@@ -68,16 +68,9 @@
 	sam validate --template-file SAMtemplates/state_machines/main.yaml --region eu-west-2
 	sam validate --template-file SAMtemplates/state_machines/state_machine_resources.yaml --region eu-west-2
 
-
 sam-validate-sandbox:
 	sam validate --template-file SAMtemplates/sandbox_template.yaml --region eu-west-2
 
-<<<<<<< HEAD
-sam-validate-sandbox:
-	sam validate --template-file SAMtemplates/sandbox_template.yaml --region eu-west-2
-
-=======
->>>>>>> 2ae539d9
 sam-deploy-package: guard-artifact_bucket guard-artifact_bucket_prefix guard-stack_name guard-template_file guard-cloud_formation_execution_role guard-LATEST_TRUSTSTORE_VERSION guard-enable_mutual_tls guard-VERSION_NUMBER guard-LOG_RETENTION_DAYS guard-TARGET_ENVIRONMENT
 	sam deploy \
 		--template-file $$template_file \
@@ -96,14 +89,9 @@
 			  TruststoreVersion=$$LATEST_TRUSTSTORE_VERSION \
 			  EnableMutualTLS=$$enable_mutual_tls \
 			  EnableSplunk=true \
-<<<<<<< HEAD
 			  LogRetentionDays=$$LOG_RETENTION_DAYS \
-=======
-			  VersionNumber=$$VERSION_NUMBER \
-			  CommitId=$$COMMIT_ID \
 			  LogLevel=$$LOG_LEVEL \
 			  LogRetentionInDays=$$LOG_RETENTION_DAYS \
->>>>>>> 2ae539d9
 			  Env=$$TARGET_ENVIRONMENT
 
 compile-node:
