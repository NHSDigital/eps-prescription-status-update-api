--- conflicted
+++ resolved
@@ -90,14 +90,10 @@
 			  TruststoreVersion=$$LATEST_TRUSTSTORE_VERSION \
 			  EnableMutualTLS=$$enable_mutual_tls \
 			  EnableSplunk=true \
-<<<<<<< HEAD
 			  VersionNumber=$$VERSION_NUMBER \
 			  CommitId=$$COMMIT_ID \
 			  LogLevel=$$LOG_LEVEL \
 			  LogRetentionInDays=$$LOG_RETENTION_DAYS \
-=======
-			  LogRetentionDays=$$LOG_RETENTION_DAYS \
->>>>>>> 10bb08d9
 			  Env=$$TARGET_ENVIRONMENT
 
 compile-node:
