{
  // The root project has no sources of its own. By setting `files` to an empty
  // list, TS won't automatically include all sources below root (the default).
  "files": [],
  // Building this project will build all of the following:
  "references": [
    { "path": "packages/updatePrescriptionStatus" },
<<<<<<< HEAD
    { "path": "packages/sandbox" },
    { "path": "packages/statusLambda" }
=======
    { "path": "packages/gsul" },
    { "path": "packages/sandbox" }
>>>>>>> 51360657
  ]
}<|MERGE_RESOLUTION|>--- conflicted
+++ resolved
@@ -4,13 +4,9 @@
   "files": [],
   // Building this project will build all of the following:
   "references": [
+    { "path": "packages/gsul" },
     { "path": "packages/updatePrescriptionStatus" },
-<<<<<<< HEAD
     { "path": "packages/sandbox" },
     { "path": "packages/statusLambda" }
-=======
-    { "path": "packages/gsul" },
-    { "path": "packages/sandbox" }
->>>>>>> 51360657
   ]
 }