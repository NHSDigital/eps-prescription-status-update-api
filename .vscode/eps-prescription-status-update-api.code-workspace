{
	"folders": [
		{
			"name": "eps-prescription-status-update-monorepo",
			"path": ".."
		},
		{
			"name": "packages/sandbox",
			"path": "../packages/sandbox"
		},
		{
			"name": "packages/specification",
			"path": "../packages/specification"
		},
		{
			"name": "packages/statusLambda",
			"path": "../packages/statusLambda"
		},
		{
<<<<<<< HEAD
			"name": "packages/updatePrescriptionStatus",
			"path": "../packages/updatePrescriptionStatus"
=======
			"name": "packages/gsul",
			"path": "../packages/gsul"
		},
		{
			"name": "packages/sandbox",
			"path": "../packages/sandbox"
>>>>>>> 51360657
		}
	],
	"settings": {
		"jest.disabledWorkspaceFolders": [
			"eps-prescription-status-update-monorepo"
		],
		"files.exclude": {
			"packages/": true,
		},
        "cSpell.words": [
			"apigw",
			"ASID",
			"AWSKMS",
			"Caldicott",
			"canonicalise",
			"Canonicaliser",
			"canonicalization",
			"Canonicalized",
			"Codeable",
			"codeinline",
			"codesystem",
			"devcontainer",
			"eps-prescription-status-update-api",
			"esbuild",
			"fhir",
			"Formik",
			"Fulfillment",
			"Hashable",
			"healthcheck",
			"Helpdesk",
			"homecare",
			"HSCN",
			"liter",
			"milliliter",
			"NHSD",
			"nhsdlogin",
			"nhslogin",
			"NOSONAR",
			"OIDC",
			"Orthoptist",
			"Payor",
			"pino",
			"pollable",
			"powertools",
			"Prosthetist",
			"querystring",
			"reingest",
			"reingested",
			"Reingestion",
			"serialisation",
			"smartcard",
			"smartcards",
			"Snomed",
			"sourcetype",
			"Truststore",
			"URID",
			"URPID",
			"uuidv4",
			"vars",
			"versionable",
			"whens"
		],
		"cSpell.dictionaries": [
			"en-GB"
		],
		"cSpell.ignorePaths": [
			"package-lock.json",
			"node_modules",
			".vscode"
		],
		"jest.jestCommandLine": "NODE_OPTIONS=--experimental-vm-modules node_modules/.bin/jest --no-cache",
		"jest.nodeEnv": {
			"POWERTOOLS_DEV": true
		}
	},
	"extensions": {
		"recommendations": [
			"AmazonWebServices.aws-toolkit-vscode",
			"redhat.vscode-yaml",
			"ms-python.python",
			"ms-python.flake8",
			"eamodio.gitlens",
			"github.vscode-pull-request-github",
			"orta.vscode-jest",
			"42crunch.vscode-openapi",
			"mermade.openapi-lint",
			"rvest.vs-code-prettier-eslint",
			"redhat.vscode-yaml",
			"christian-kohler.npm-intellisense",
			"dbaeumer.vscode-eslint",
			"lfm.vscode-makefile-term",
			"GrapeCity.gc-excelviewer",
			"redhat.vscode-xml",
			"streetsidesoftware.code-spell-checker",
			"timonwong.shellcheck",
			"mkhl.direnv",
			"tamasfe.even-better-toml"
		]
	}
}<|MERGE_RESOLUTION|>--- conflicted
+++ resolved
@@ -3,6 +3,10 @@
 		{
 			"name": "eps-prescription-status-update-monorepo",
 			"path": ".."
+		},
+		{
+			"name": "packages/gsul",
+			"path": "../packages/gsul"
 		},
 		{
 			"name": "packages/sandbox",
@@ -17,17 +21,8 @@
 			"path": "../packages/statusLambda"
 		},
 		{
-<<<<<<< HEAD
 			"name": "packages/updatePrescriptionStatus",
 			"path": "../packages/updatePrescriptionStatus"
-=======
-			"name": "packages/gsul",
-			"path": "../packages/gsul"
-		},
-		{
-			"name": "packages/sandbox",
-			"path": "../packages/sandbox"
->>>>>>> 51360657
 		}
 	],
 	"settings": {
