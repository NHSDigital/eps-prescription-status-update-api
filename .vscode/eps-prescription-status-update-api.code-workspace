--- conflicted
+++ resolved
@@ -13,13 +13,12 @@
 			"path": "../packages/updatePrescriptionStatus"
 		},
 		{
-<<<<<<< HEAD
 			"name": "packages/gsul",
 			"path": "../packages/gsul"
-=======
+		},
+		{
 			"name": "packages/sandbox",
 			"path": "../packages/sandbox"
->>>>>>> 2ae539d9
 		}
 	],
 	"settings": {
