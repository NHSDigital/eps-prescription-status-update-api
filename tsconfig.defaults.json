--- conflicted
+++ resolved
@@ -16,16 +16,6 @@
     "allowJs": true,
     "baseUrl": ".",
     "paths": {
-<<<<<<< HEAD
-      "@/cpt-ui-common/commonTypes": [
-        "./packages/common/commonTypes/src"
-      ],
-      "@/cpt-ui-common/middyErrorHandler": [
-        "./packages/common/middyErrorHandler/src"
-      ],
-      "@/cpt-ui-common/testing": [
-        "./packages/common/testing/src"
-=======
       "@psu-common/commonTypes": [
         "./packages/common/commonTypes/src/*"
       ],
@@ -36,8 +26,7 @@
         "./packages/common/testing/src/*"
       ],
       "@psu-common/utilities": [
-        "./packages/common/logger/*"
->>>>>>> 5aeb0199
+        "./packages/common/utilities/*"
       ]
     }
   }
